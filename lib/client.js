"use strict";
/**
 * This is an internal module. See {@link MatrixClient} for the public class.
 * @module client
 */
var EventEmitter = require("events").EventEmitter;
var q = require("q");

var httpApi = require("./http-api");
var MatrixEvent = require("./models/event").MatrixEvent;
var EventStatus = require("./models/event").EventStatus;
var StubStore = require("./store/stub");
var Room = require("./models/room");
var User = require("./models/user");
var utils = require("./utils");

// TODO:
// Internal: rate limiting

/**
 * Construct a Matrix Client. Only directly construct this if you want to use
 * custom modules. Normally, {@link createClient} should be used
 * as it specifies 'sensible' defaults for these modules.
 * @constructor
 * @extends {external:EventEmitter}
 * @param {Object} opts The configuration options for this client.
 * @param {string} opts.baseUrl Required. The base URL to the client-server
 * HTTP API.
 * @param {Function} opts.request Required. The function to invoke for HTTP
 * requests. The value of this property is typically <code>require("request")
 * </code> as it returns a function which meets the required interface. See
 * {@link requestFunction} for more information.
 * @param {string} opts.accessToken The access_token for this user.
 * @param {string} opts.userId The user ID for this user.
 * @param {Object} opts.store Optional. The data store to use. If not specified,
 * this client will not store any HTTP responses.
 * @param {Object} opts.scheduler Optional. The scheduler to use. If not
 * specified, this client will not retry requests on failure. This client
 * will supply its own processing function to
 * {@link module:scheduler~MatrixScheduler#setProcessFunction}.
 */
function MatrixClient(opts) {
    utils.checkObjectHasKeys(opts, ["baseUrl", "request"]);
    utils.checkObjectHasNoAdditionalKeys(opts,
        ["baseUrl", "request", "accessToken", "userId", "store", "scheduler"]
    );

    this.store = opts.store || new StubStore();
    this.scheduler = opts.scheduler;
    if (this.scheduler) {
        var self = this;
        this.scheduler.setProcessFunction(function(eventToSend) {
            eventToSend.status = EventStatus.SENDING;
            return _sendEventHttpRequest(self, eventToSend);
        });
    }
    this.clientRunning = false;

    var httpOpts = {
        baseUrl: opts.baseUrl,
        accessToken: opts.accessToken,
        request: opts.request,
        prefix: httpApi.PREFIX_V1,
        onlyData: true
    };
    this.credentials = {
        userId: (opts.userId || null)
    };
    this._http = new httpApi.MatrixHttpApi(httpOpts);
    this._syncingRooms = {
        // room_id: Promise
    };
}
utils.inherits(MatrixClient, EventEmitter);

/**
 * Get the room for the given room ID.
 * @param {string} roomId The room ID
 * @return {Room} The Room or null if it doesn't exist or there is no data store.
 */
MatrixClient.prototype.getRoom = function(roomId) {
    return this.store.getRoom(roomId);
};

/**
 * Retrieve all known rooms.
 * @return {Room[]} A list of rooms, or an empty list if there is no data store.
 */
MatrixClient.prototype.getRooms = function() {
    return this.store.getRooms();
};

// Room operations
// ===============

/**
 * Create a new room.
 * @param {Object} options a list of options to pass to the /createRoom API.
 * @param {string} options.room_alias_name The alias localpart to assign to
 * this room.
 * @param {string} options.visibility Either 'public' or 'private'.
 * @param {string[]} options.invite A list of user IDs to invite to this room.
 * @param {string} options.name The name to give this room.
 * @param {string} options.topic The topic to give this room.
 * @param {module:client.callback} callback Optional.
 * @return {module:client.Promise} Resolves: <code>{room_id: {string},
 * room_alias: {string(opt)}}</code>
 * @return {module:http-api.MatrixError} Rejects: with an error response.
 */
MatrixClient.prototype.createRoom = function(options, callback) {
    // valid options include: room_alias_name, visibility, invite
    return this._http.authedRequest(
        callback, "POST", "/createRoom", undefined, options
    );
};

/**
 * Join a room.
 * @param {string} roomIdOrAlias The room ID or room alias to join.
 * @param {module:client.callback} callback Optional.
 * @return {module:client.Promise} Resolves: Room object.
 * @return {module:http-api.MatrixError} Rejects: with an error response.
 */
MatrixClient.prototype.joinRoom = function(roomIdOrAlias, callback) {
    var path = utils.encodeUri("/join/$roomid", { $roomid: roomIdOrAlias});
    var defer = q.defer();
    var self = this;
    this._http.authedRequest(undefined, "POST", path, undefined, {}).then(
    function(res) {
        var roomId = res.room_id;
        var room = createNewRoom(self, roomId);
        return _syncRoom(self, room);
    }, function(err) {
        _reject(callback, defer, err);
    }).done(function(room) {
        _resolve(callback, defer, room);
    }, function(err) {
        _reject(callback, defer, err);
    });
    return defer.promise;
};

/**
 * Resend an event.
 * @param {MatrixEvent} event The event to resend.
 * @param {Room} room Optional. The room the event is in. Will update the
 * timeline entry if provided.
 * @return {module:client.Promise} Resolves: TODO
 * @return {module:http-api.MatrixError} Rejects: with an error response.
 */
MatrixClient.prototype.resendEvent = function(event, room) {
    event.status = EventStatus.SENDING;
    return _sendEvent(this, room, event);
};

/**
 * @param {string} roomId
 * @param {string} name
 * @param {module:client.callback} callback Optional.
 * @return {module:client.Promise} Resolves: TODO
 * @return {module:http-api.MatrixError} Rejects: with an error response.
 */
MatrixClient.prototype.setRoomName = function(roomId, name, callback) {
    return this.sendStateEvent(roomId, "m.room.name", {name: name},
                               undefined, callback);
};

/**
 * @param {string} roomId
 * @param {string} topic
 * @param {module:client.callback} callback Optional.
 * @return {module:client.Promise} Resolves: TODO
 * @return {module:http-api.MatrixError} Rejects: with an error response.
 */
MatrixClient.prototype.setRoomTopic = function(roomId, topic, callback) {
    return this.sendStateEvent(roomId, "m.room.topic", {topic: topic},
                               undefined, callback);
};

/**
 * Set a user's power level.
 * @param {string} roomId
 * @param {string} userId
 * @param {Number} powerLevel
 * @param {Object} event
 * @param {module:client.callback} callback Optional.
 * @return {module:client.Promise} Resolves: TODO
 * @return {module:http-api.MatrixError} Rejects: with an error response.
 */
MatrixClient.prototype.setPowerLevel = function(roomId, userId, powerLevel,
                                                event, callback) {
    var content = {
        users: {}
    };
    if (event && event.type === "m.room.power_levels") {
        content = event.content;
    }
    content.users[userId] = powerLevel;
    var path = utils.encodeUri("/rooms/$roomId/state/m.room.power_levels", {
        $roomId: roomId
    });
    return this._http.authedRequest(
        callback, "PUT", path, undefined, content
    );
};

/**
 * Retrieve a state event.
 * @param {string} roomId
 * @param {string} eventType
 * @param {string} stateKey
 * @param {module:client.callback} callback Optional.
 * @return {module:client.Promise} Resolves: TODO
 * @return {module:http-api.MatrixError} Rejects: with an error response.
 */
MatrixClient.prototype.getStateEvent = function(roomId, eventType, stateKey, callback) {
    var pathParams = {
        $roomId: roomId,
        $eventType: eventType,
        $stateKey: stateKey
    };
    var path = utils.encodeUri("/rooms/$roomId/state/$eventType", pathParams);
    if (stateKey !== undefined) {
        path = utils.encodeUri(path + "/$stateKey", pathParams);
    }
    return this._http.authedRequest(
        callback, "GET", path
    );
};

/**
 * @param {string} roomId
 * @param {string} eventType
 * @param {Object} content
 * @param {string} stateKey
 * @param {module:client.callback} callback Optional.
 * @return {module:client.Promise} Resolves: TODO
 * @return {module:http-api.MatrixError} Rejects: with an error response.
 */
MatrixClient.prototype.sendStateEvent = function(roomId, eventType, content, stateKey, 
                                                 callback) {
    var pathParams = {
        $roomId: roomId,
        $eventType: eventType,
        $stateKey: stateKey
    };
    var path = utils.encodeUri("/rooms/$roomId/state/$eventType", pathParams);
    if (stateKey !== undefined) {
        path = utils.encodeUri(path + "/$stateKey", pathParams);
    }
    return this._http.authedRequest(
        callback, "PUT", path, undefined, content
    );
};

/**
 * @param {string} roomId
 * @param {string} eventType
 * @param {Object} content
 * @param {string} txnId Optional.
 * @param {module:client.callback} callback Optional.
 * @return {module:client.Promise} Resolves: TODO
 * @return {module:http-api.MatrixError} Rejects: with an error response.
 */
MatrixClient.prototype.sendEvent = function(roomId, eventType, content, txnId,
                                            callback) {
    if (utils.isFunction(txnId)) { callback = txnId; txnId = undefined; }
    if (!txnId) {
        txnId = "m" + new Date().getTime();
    }

    // we always construct a MatrixEvent when sending because the store and
    // scheduler use them. We'll extract the params back out if it turns out
    // the client has no scheduler or store.
    var room = this.getRoom(roomId);
    var localEvent = new MatrixEvent({
        event_id: "~" + roomId + ":" + txnId,
        user_id: this.credentials.userId,
        room_id: roomId,
        type: eventType,
        origin_server_ts: new Date().getTime(),
        content: content
    });
    localEvent._txnId = txnId;

    // add this event immediately to the local store as 'sending'.
    if (room) {
        localEvent.status = EventStatus.SENDING;
        room.addEventsToTimeline([localEvent]);
    }

    return _sendEvent(this, room, localEvent, callback);
};

function _sendEvent(client, room, event, callback) {
    var defer = q.defer();
    var promise;
    // this event may be queued
    if (client.scheduler) {
        // if this returns a promsie then the scheduler has control now and will
        // resolve/reject when it is done. Internally, the scheduler will invoke
        // processFn which is set to this._sendEventHttpRequest so the same code
        // path is executed regardless.
        promise = client.scheduler.queueEvent(event);
        if (promise && client.scheduler.getQueueForEvent(event).length > 1) {
            // event is processed FIFO so if the length is 2 or more we know
            // this event is stuck behind an earlier event.
            event.status = EventStatus.QUEUED;
        }
    }

    if (!promise) {
        promise = _sendEventHttpRequest(client, event);
    }

    promise.done(function(res) {  // the request was sent OK
        if (room) {
            var eventId = res.event_id;
            // try to find an event with this event_id. If we find it, this is
            // the echo of this event *from the event stream* so we can remove
            // the fake event we made above. If we don't find it, we're still
            // waiting on the real event and so should assign the fake event
            // with the real event_id for matching later.
            var matchingEvent = utils.findElement(room.timeline, function(ev) {
                return ev.getId() === eventId;
            }, true);
            if (matchingEvent) {
                utils.removeElement(room.timeline, function(ev) {
                    return ev.getId() === event.getId();
                }, true);
            }
            else {
                event.event.event_id = res.event_id;
                event.status = null;
            }
        }

        _resolve(callback, defer, res);
    }, function(err) {
        // the request failed to send.
        event.status = EventStatus.NOT_SENT;
        _reject(callback, defer, err);
    });

    return defer.promise;
}

function _sendEventHttpRequest(client, event) {
    var pathParams = {
        $roomId: event.getRoomId(),
        $eventType: event.getType(),
        $stateKey: event.getStateKey(),
        $txnId: event._txnId ? event._txnId : new Date().getTime()
    };

    var path;

    if (event.isState()) {
        var pathTemplate = "/rooms/$roomId/state/$eventType";
        if (event.getStateKey() && event.getStateKey().length > 0) {
            pathTemplate = "/rooms/$roomId/state/$eventType/$stateKey";
        }
        path = utils.encodeUri(pathTemplate, pathParams);
    }
    else {
        path = utils.encodeUri(
            "/rooms/$roomId/send/$eventType/$txnId", pathParams
        );
    }

    return client._http.authedRequest(
        undefined, "PUT", path, undefined, event.getContent()
    );
}

/**
 * @param {string} roomId
 * @param {Object} content
 * @param {string} txnId Optional.
 * @param {module:client.callback} callback Optional.
 * @return {module:client.Promise} Resolves: TODO
 * @return {module:http-api.MatrixError} Rejects: with an error response.
 */
MatrixClient.prototype.sendMessage = function(roomId, content, txnId, callback) {
    if (utils.isFunction(txnId)) { callback = txnId; txnId = undefined; }
    return this.sendEvent(
        roomId, "m.room.message", content, txnId, callback
    );
};

/**
 * @param {string} roomId
 * @param {string} body
 * @param {string} txnId Optional.
 * @param {module:client.callback} callback Optional.
 * @return {module:client.Promise} Resolves: TODO
 * @return {module:http-api.MatrixError} Rejects: with an error response.
 */
MatrixClient.prototype.sendTextMessage = function(roomId, body, txnId, callback) {
    var content = {
         msgtype: "m.text",
         body: body
    };
    return this.sendMessage(roomId, content, txnId, callback);
};

/**
 * @param {string} roomId
 * @param {string} body
 * @param {string} txnId Optional.
 * @param {module:client.callback} callback Optional.
 * @return {module:client.Promise} Resolves: TODO
 * @return {module:http-api.MatrixError} Rejects: with an error response.
 */
MatrixClient.prototype.sendEmoteMessage = function(roomId, body, txnId, callback) {
    var content = {
         msgtype: "m.emote",
         body: body
    };
    return this.sendMessage(roomId, content, txnId, callback);
};

/**
 * @param {string} roomId
 * @param {string} url
 * @param {Object} info
 * @param {string} text
 * @param {module:client.callback} callback Optional.
 * @return {module:client.Promise} Resolves: TODO
 * @return {module:http-api.MatrixError} Rejects: with an error response.
 */
MatrixClient.prototype.sendImageMessage = function(roomId, url, info, text, callback) {
    if (utils.isFunction(text)) { callback = text; text = undefined; }
    if (!text) { text = "Image"; }
    var content = {
         msgtype: "m.image",
         url: url,
         info: info,
         body: text
    };
    return this.sendMessage(roomId, content, callback);
};

/**
 * @param {string} roomId
 * @param {string} body
 * @param {string} htmlBody
 * @param {module:client.callback} callback Optional.
 * @return {module:client.Promise} Resolves: TODO
 * @return {module:http-api.MatrixError} Rejects: with an error response.
 */
MatrixClient.prototype.sendHtmlMessage = function(roomId, body, htmlBody, callback) {
    var content = {
        msgtype: "m.text",
        format: "org.matrix.custom.html",
        body: body,
        formatted_body: htmlBody
    };
    return this.sendMessage(roomId, content, callback);
};

/**
 * @param {string} roomId
 * @param {boolean} isTyping
 * @param {Number} timeoutMs
 * @param {module:client.callback} callback Optional.
 * @return {module:client.Promise} Resolves: TODO
 * @return {module:http-api.MatrixError} Rejects: with an error response.
 */
MatrixClient.prototype.sendTyping = function(roomId, isTyping, timeoutMs, callback) {
    var path = utils.encodeUri("/rooms/$roomId/typing/$userId", {
        $roomId: roomId,
        $userId: this.credentials.userId
    });
    var data = {
        typing: isTyping
    };
    if (isTyping) {
        data.timeout = timeoutMs ? timeoutMs : 20000;
    }
    return this._http.authedRequest(
        callback, "PUT", path, undefined, data
    );
};

/**
 * @param {string} roomId
 * @param {string} eventId
 * @param {module:client.callback} callback Optional.
 * @return {module:client.Promise} Resolves: TODO
 * @return {module:http-api.MatrixError} Rejects: with an error response.
 */
MatrixClient.prototype.redactEvent = function(roomId, eventId, callback) {
    var path = utils.encodeUri("/rooms/$roomId/redact/$eventId", {
        $roomId: roomId,
        $eventId: eventId
    });
    return this._http.authedRequest(callback, "POST", path, undefined, {});
};

/**
 * @param {string} roomId
 * @param {string} userId
 * @param {module:client.callback} callback Optional.
 * @return {module:client.Promise} Resolves: TODO
 * @return {module:http-api.MatrixError} Rejects: with an error response.
 */
MatrixClient.prototype.invite = function(roomId, userId, callback) {
    return _membershipChange(this, roomId, userId, "invite", undefined,
        callback);
};

/**
 * @param {string} roomId
 * @param {module:client.callback} callback Optional.
 * @return {module:client.Promise} Resolves: TODO
 * @return {module:http-api.MatrixError} Rejects: with an error response.
 */
MatrixClient.prototype.leave = function(roomId, callback) {
    return _membershipChange(this, roomId, undefined, "leave", undefined,
        callback);
};

/**
 * @param {string} roomId
 * @param {string} userId
 * @param {string} reason Optional.
 * @param {module:client.callback} callback Optional.
 * @return {module:client.Promise} Resolves: TODO
 * @return {module:http-api.MatrixError} Rejects: with an error response.
 */
MatrixClient.prototype.ban = function(roomId, userId, reason, callback) {
    return _membershipChange(this, roomId, userId, "ban", reason,
        callback);
};

/**
 * @param {string} roomId
 * @param {string} userId
 * @param {module:client.callback} callback Optional.
 * @return {module:client.Promise} Resolves: TODO
 * @return {module:http-api.MatrixError} Rejects: with an error response.
 */
MatrixClient.prototype.unban = function(roomId, userId, callback) {
    // unbanning = set their state to leave
    return _setMembershipState(
        this, roomId, userId, "leave", undefined, callback
    );
};

/**
 * @param {string} roomId
 * @param {string} userId
 * @param {string} reason Optional.
 * @param {module:client.callback} callback Optional.
 * @return {module:client.Promise} Resolves: TODO
 * @return {module:http-api.MatrixError} Rejects: with an error response.
 */
MatrixClient.prototype.kick = function(roomId, userId, reason, callback) {
    return _setMembershipState(
        this, roomId, userId, "leave", reason, callback
    );
};

/**
 * This is an internal method.
 * @param {MatrixClient} client
 * @param {string} roomId
 * @param {string} userId
 * @param {string} membershipValue
 * @param {string} reason
 * @param {module:client.callback} callback Optional.
 * @return {module:client.Promise} Resolves: TODO
 * @return {module:http-api.MatrixError} Rejects: with an error response.
 */
function _setMembershipState(client, roomId, userId, membershipValue, reason, 
                             callback) {
    if (utils.isFunction(reason)) { callback = reason; reason = undefined; }

    var path = utils.encodeUri(
        "/rooms/$roomId/state/m.room.member/$userId",
        { $roomId: roomId, $userId: userId}
    );

    return client._http.authedRequest(callback, "PUT", path, undefined, {
        membership: membershipValue,
        reason: reason
    });
}

/**
 * This is an internal method.
 * @param {MatrixClient} client
 * @param {string} roomId
 * @param {string} userId
 * @param {string} membership
 * @param {string} reason
 * @param {module:client.callback} callback Optional.
 * @return {module:client.Promise} Resolves: TODO
 * @return {module:http-api.MatrixError} Rejects: with an error response.
 */
function _membershipChange(client, roomId, userId, membership, reason, callback) {
    if (utils.isFunction(reason)) { callback = reason; reason = undefined; }

    var path = utils.encodeUri("/rooms/$room_id/$membership", {
        $room_id: roomId,
        $membership: membership
    });
    return client._http.authedRequest(
        callback, "POST", path, undefined, {
            user_id: userId,  // may be undefined e.g. on leave
            reason: reason
        }
    );
}

// Profile operations
// ==================

/**
 * @param {string} userId
 * @param {string} info The kind of info to retrieve (e.g. 'displayname',
 * 'avatar_url').
 * @param {module:client.callback} callback Optional.
 * @return {module:client.Promise} Resolves: TODO
 * @return {module:http-api.MatrixError} Rejects: with an error response.
 */
MatrixClient.prototype.getProfileInfo = function(userId, info, callback) {
    if (utils.isFunction(info)) { callback = info; info = undefined; }

    var path = info ?
    utils.encodeUri("/profile/$userId/$info",
             { $userId: userId, $info: info }) :
    utils.encodeUri("/profile/$userId",
             { $userId: userId });
    return this._http.authedRequest(callback, "GET", path);
};

/**
 * @param {string} info The kind of info to set (e.g. 'avatar_url')
 * @param {Object} data The JSON object to set.
 * @param {module:client.callback} callback Optional.
 * @return {module:client.Promise} Resolves: TODO
 * @return {module:http-api.MatrixError} Rejects: with an error response.
 */
MatrixClient.prototype.setProfileInfo = function(info, data, callback) {
    var path = utils.encodeUri("/profile/$userId/$info", {
        $userId: this.credentials.userId,
        $info: info
    });
    return this._http.authedRequest(
        callback, "PUT", path, undefined, data
    );
};

/**
 * @param {string} name
 * @param {module:client.callback} callback Optional.
 * @return {module:client.Promise} Resolves: TODO
 * @return {module:http-api.MatrixError} Rejects: with an error response.
 */
MatrixClient.prototype.setDisplayName = function(name, callback) {
    return this.setProfileInfo(
        "displayname", { displayname: name }, callback
    );
};

/**
 * @param {string} url
 * @param {module:client.callback} callback Optional.
 * @return {module:client.Promise} Resolves: TODO
 * @return {module:http-api.MatrixError} Rejects: with an error response.
 */
MatrixClient.prototype.setAvatarUrl = function(url, callback) {
    return this.setProfileInfo(
        "avatar_url", { avatar_url: url }, callback
    );
};

/**
 * @param {module:client.callback} callback Optional.
 * @return {module:client.Promise} Resolves: TODO
 * @return {module:http-api.MatrixError} Rejects: with an error response.
 */
MatrixClient.prototype.getThreePids = function(callback) {
    var path = "/account/3pid";
    return this._http.authedRequestWithPrefix(
        callback, "GET", path, undefined, undefined, httpApi.PREFIX_V2_ALPHA
    );
};

/**
 * @param {Object} creds
 * @param {boolean} bind
 * @param {module:client.callback} callback Optional.
 * @return {module:client.Promise} Resolves: TODO
 * @return {module:http-api.MatrixError} Rejects: with an error response.
 */
MatrixClient.prototype.addThreePid = function(creds, bind, callback) {
    var path = "/account/3pid";
    var data = {
        'threePidCreds': creds,
        'bind': bind
    };
    return this._http.authedRequestWithPrefix(
        callback, "POST", path, null, data, httpApi.PREFIX_V2_ALPHA
    );
};

/**
 * @param {string} presence
 * @param {module:client.callback} callback Optional.
 * @return {module:client.Promise} Resolves: TODO
 * @return {module:http-api.MatrixError} Rejects: with an error response.
 * @throws If 'presence' isn't a valid presence enum value.
 */
MatrixClient.prototype.setPresence = function(presence, callback) {
    var path = utils.encodeUri("/presence/$userId/status", {
        $userId: this.credentials.userId
    });
    var validStates = ["offline", "online", "unavailable"];
    if (validStates.indexOf(presence) == -1) {
        throw new Error("Bad presence value: " + presence);
    }
    var content = {
        presence: presence
    };
    return this._http.authedRequest(
        callback, "PUT", path, undefined, content
    );
};

// Public (non-authed) operations
// ==============================

/**
 * @param {module:client.callback} callback Optional.
 * @return {module:client.Promise} Resolves: TODO
 * @return {module:http-api.MatrixError} Rejects: with an error response.
 */
MatrixClient.prototype.publicRooms = function(callback) {
    return this._http.request(callback, "GET", "/publicRooms");
};

/**
 * @param {module:client.callback} callback Optional.
 * @return {module:client.Promise} Resolves: TODO
 * @return {module:http-api.MatrixError} Rejects: with an error response.
 */
MatrixClient.prototype.registerFlows = function(callback) {
    return this._http.request(callback, "GET", "/register");
};

/**
 * @param {module:client.callback} callback Optional.
 * @return {module:client.Promise} Resolves: TODO
 * @return {module:http-api.MatrixError} Rejects: with an error response.
 */
MatrixClient.prototype.loginFlows = function(callback) {
    return this._http.request(callback, "GET", "/login");
};

/**
 * @param {string} roomAlias
 * @param {module:client.callback} callback Optional.
 * @return {module:client.Promise} Resolves: TODO
 * @return {module:http-api.MatrixError} Rejects: with an error response.
 */
MatrixClient.prototype.resolveRoomAlias = function(roomAlias, callback) {
    var path = utils.encodeUri("/directory/room/$alias", {$alias: roomAlias});
    return this._http.request(callback, "GET", path);
};

/**
 * @param {string} roomId
 * @param {Number} limit
 * @param {module:client.callback} callback Optional.
 * @return {module:client.Promise} Resolves: TODO
 * @return {module:http-api.MatrixError} Rejects: with an error response.
 */
MatrixClient.prototype.roomInitialSync = function(roomId, limit, callback) {
    if (utils.isFunction(limit)) { callback = limit; limit = undefined; }
    var path = utils.encodeUri("/rooms/$roomId/initialSync",
        {$roomId: roomId}
    );
    if (!limit) {
        limit = 30;
    }
    return this._http.authedRequest(
        callback, "GET", path, { limit: limit }
    );
};

/**
 * @param {string} roomId
 * @param {module:client.callback} callback Optional.
 * @return {module:client.Promise} Resolves: TODO
 * @return {module:http-api.MatrixError} Rejects: with an error response.
 */
MatrixClient.prototype.roomState = function(roomId, callback) {
    var path = utils.encodeUri("/rooms/$roomId/state", {$roomId: roomId});
    return this._http.authedRequest(callback, "GET", path);
};

/**
 * Retrieve older messages from the given room and put them in the timeline.
 * @param {Room} room The room to get older messages in.
 * @param {Integer} limit Optional. The maximum number of previous events to
 * pull in. Default: 30.
 * @param {module:client.callback} callback Optional.
 * @return {module:client.Promise} Resolves: Room. If you are at the beginning
 * of the timeline, <code>Room.oldState.paginationToken</code> will be
 * <code>null</code>.
 * @return {module:http-api.MatrixError} Rejects: with an error response.
 */
MatrixClient.prototype.scrollback = function(room, limit, callback) {
    if (utils.isFunction(limit)) { callback = limit; limit = undefined; }
    if (room.oldState.paginationToken === null) {
        return q(room); // already at the start.
    }
    var path = utils.encodeUri(
        "/rooms/$roomId/messages", {$roomId: room.roomId}
    );
    limit = limit || 30;
    var params = {
        from: room.oldState.paginationToken,
        limit: limit,
        dir: 'b'
    };
    var defer = q.defer();
    this._http.authedRequest(callback, "GET", path, params).done(function(res) {
        room.addEventsToTimeline(
            utils.map(res.chunk, _PojoToMatrixEventMapper), true
        );
        room.oldState.paginationToken = res.end;
        if (res.chunk.length < limit) {
            room.oldState.paginationToken = null;
        }
        _resolve(callback, defer, room);
    }, function(err) {
        _reject(callback, defer, err);
    });
    return defer.promise;
};

// Registration/Login operations
// =============================

/**
 * @param {string} loginType
 * @param {Object} data
 * @param {module:client.callback} callback Optional.
 * @return {module:client.Promise} Resolves: TODO
 * @return {module:http-api.MatrixError} Rejects: with an error response.
 */
MatrixClient.prototype.login = function(loginType, data, callback) {
    data.type = loginType;
    return this._http.authedRequest(
        callback, "POST", "/login", undefined, data
    );
};

/**
 * @param {string} loginType
 * @param {Object} data
 * @param {module:client.callback} callback Optional.
 * @return {module:client.Promise} Resolves: TODO
 * @return {module:http-api.MatrixError} Rejects: with an error response.
 */
MatrixClient.prototype.register = function(loginType, data, callback) {
    data.type = loginType;
    return this._http.authedRequest(
        callback, "POST", "/register", undefined, data
    );
};

/**
 * @param {string} user
 * @param {string} password
 * @param {module:client.callback} callback Optional.
 * @return {module:client.Promise} Resolves: TODO
 * @return {module:http-api.MatrixError} Rejects: with an error response.
 */
MatrixClient.prototype.loginWithPassword = function(user, password, callback) {
    return this.login("m.login.password", {
        user: user,
        password: password
    }, callback);
};

// Push operations
// ===============

/**
 * @param {module:client.callback} callback Optional.
 * @return {module:client.Promise} Resolves: TODO
 * @return {module:http-api.MatrixError} Rejects: with an error response.
 */
MatrixClient.prototype.pushRules = function(callback) {
    return this._http.authedRequest(callback, "GET", "/pushrules/");
};

/**
 * @param {string} scope
 * @param {string} kind
 * @param {string} ruleId
 * @param {Object} body
 * @param {module:client.callback} callback Optional.
 * @return {module:client.Promise} Resolves: TODO
 * @return {module:http-api.MatrixError} Rejects: with an error response.
 */
MatrixClient.prototype.addPushRule = function(scope, kind, ruleId, body, callback) {
    // NB. Scope not uri encoded because devices need the '/'
    var path = utils.encodeUri("/pushrules/" + scope + "/$kind/$ruleId", {
        $kind: kind,
        $ruleId: ruleId
    });
    return this._http.authedRequest(
        callback, "PUT", path, undefined, body
    );
};

/**
 * @param {string} scope
 * @param {string} kind
 * @param {string} ruleId
 * @param {module:client.callback} callback Optional.
 * @return {module:client.Promise} Resolves: TODO
 * @return {module:http-api.MatrixError} Rejects: with an error response.
 */
MatrixClient.prototype.deletePushRule = function(scope, kind, ruleId, callback) {
    // NB. Scope not uri encoded because devices need the '/'
    var path = utils.encodeUri("/pushrules/" + scope + "/$kind/$ruleId", {
        $kind: kind,
        $ruleId: ruleId
    });
    return this._http.authedRequest(callback, "DELETE", path);
};

// VoIP operations
// ===============

/**
 * @param {module:client.callback} callback Optional.
 * @return {module:client.Promise} Resolves: TODO
 * @return {module:http-api.MatrixError} Rejects: with an error response.
 */
MatrixClient.prototype.turnServer = function(callback) {
    return this._http.authedRequest(callback, "GET", "/voip/turnServer");
};

/**
 * @return {boolean} true if there is a valid access_token for this client.
 */
MatrixClient.prototype.isLoggedIn = function() {
    return this._http.opts.accessToken !== undefined;
};


// Higher level APIs
// =================

// TODO: stuff to handle:
//   local echo
//   event dup suppression? - apparently we should still be doing this
//   tracking current display name / avatar per-message
//   pagination
//   re-sending (including persisting pending messages to be sent)
//   - Need a nice way to callback the app for arbitrary events like
//     displayname changes
//   due to ambiguity (or should this be on a chat-specific layer)?
//   reconnect after connectivity outages


/**
 * This is an internal method.
 * @param {MatrixClient} client
 * @param {integer} client
 */
<<<<<<< HEAD
function doInitialSync(client, historyLen) {
    client._http.authedRequest(
=======
MatrixClient.prototype.startClient = function(historyLen) {
    if (this.clientRunning) {
        // client is already running.
        return;
    }
    if (this.store.getSyncToken()) {
        // resume from where we left off.
        _pollForEvents(this);
        return;
    }

    var self = this;
    this._http.authedRequest(
>>>>>>> b7975866
        undefined, "GET", "/initialSync", { limit: (historyLen || 12) }
    ).done(function(data) {
        var i, j;
        // intercept the results and put them into our store
        if (!(client.store instanceof StubStore)) {
            utils.forEach(utils.map(data.presence, _PojoToMatrixEventMapper),
            function(e) {
                var user = createNewUser(client, e.getContent().user_id);
                user.setPresenceEvent(e);
                client.store.storeUser(user);
            });
            for (i = 0; i < data.rooms.length; i++) {
                var room = createNewRoom(client, data.rooms[i].room_id);
                if (!data.rooms[i].state) {
                    data.rooms[i].state = [];
                }
                if (data.rooms[i].membership === "invite") {
                    // create fake invite state event (v1 sucks)
                    data.rooms[i].state.push({
                        event_id: "$fake_" + room.roomId,
                        content: {
                            membership: "invite"
                        },
                        state_key: client.credentials.userId,
                        user_id: data.rooms[i].inviter,
                        room_id: room.roomId,
                        type: "m.room.member"
                    });
                }

                _processRoomEvents(
                    room, data.rooms[i].state, data.rooms[i].messages
                );

                // cache the name/summary/etc prior to storage since we don't
                // know how the store will serialise the Room.
                room.recalculate(client.credentials.userId);

                client.store.storeRoom(room);
                client.emit("Room", room);
            }
        }

        if (data) {
<<<<<<< HEAD
            client.fromToken = data.end;
=======
            self.store.setSyncToken(data.end);
>>>>>>> b7975866
            var events = [];
            for (i = 0; i < data.presence.length; i++) {
                events.push(new MatrixEvent(data.presence[i]));
            }
            for (i = 0; i < data.rooms.length; i++) {
                if (data.rooms[i].state) {
                    for (j = 0; j < data.rooms[i].state.length; j++) {
                        events.push(new MatrixEvent(data.rooms[i].state[j]));
                    }
                }
                if (data.rooms[i].messages) {
                    for (j = 0; j < data.rooms[i].messages.chunk.length; j++) {
                        events.push(
                            new MatrixEvent(data.rooms[i].messages.chunk[j])
                        );
                    }
                }
            }
            utils.forEach(events, function(e) {
                client.emit("event", e);
            });
        }

        client.clientRunning = true;
        client.emit("syncComplete");
        _pollForEvents(client);
    }, function(err) {
        client.emit("syncError", err);
        // TODO: Retries.
    });
};

/**
 * High level helper method to call initialSync, emit the resulting events,
 * and then start polling the eventStream for new events. To listen for these
 * events, add a listener for {@link module:client~MatrixClient#event:"event"}
 * via {@link module:client~MatrixClient#on}.
 * @param {Number} historyLen amount of historical timeline events to
 * emit during from the initial sync. Default: 12.
 */
MatrixClient.prototype.startClient = function(historyLen) {
    if (this.clientRunning) {
        // client is already running.
        return;
    }
    if (this.fromToken) {
        // resume from where we left off.
        _pollForEvents(this);
        return;
    }

    var self = this;
    this.pushRules().done(function(result) {
        self.pushRules = result;
        doInitialSync(self, historyLen);
    }, function(err) {
        self.emit("syncError", err);
    });
}

/**
 * This is an internal method.
 * @param {MatrixClient} client
 */
function _pollForEvents(client) {
    var self = client;
    if (!client.clientRunning) {
        return;
    }
    var discardResult = false;
    var timeoutObj = setTimeout(function() {
        discardResult = true;
        _pollForEvents(client);
    }, 40000);

    client._http.authedRequest(undefined, "GET", "/events", {
        from: client.store.getSyncToken(),
        timeout: 30000
    }).done(function(data) {
        if (discardResult) {
            return;
        }
        else {
            clearTimeout(timeoutObj);
        }
        var events = [];
        if (data) {
            events = utils.map(data.chunk, function(event) {
                return new MatrixEvent(event);
            });
        }
        if (!(self.store instanceof StubStore)) {
            // bucket events based on room.
            var i = 0;
            var roomIdToEvents = {};
            for (i = 0; i < events.length; i++) {
                var roomId = events[i].getRoomId();
                // possible to have no room ID e.g. for presence events.
                if (roomId) {
                    if (!roomIdToEvents[roomId]) {
                        roomIdToEvents[roomId] = [];
                    }
                    roomIdToEvents[roomId].push(events[i]);
                }
            }
            // add events to room
            var roomIds = utils.keys(roomIdToEvents);
            utils.forEach(roomIds, function(roomId) {
                var room = self.store.getRoom(roomId);
                var isBrandNewRoom = false;
                if (!room) {
                    room = createNewRoom(self, roomId);
                    isBrandNewRoom = true;
                }

                var wasJoined = room.hasMembershipState(
                    self.credentials.userId, "join"
                );

                room.addEvents(roomIdToEvents[roomId], "replace");
                room.recalculate(self.credentials.userId);

                // store the Room for things like invite events so developers
                // can update the UI
                if (isBrandNewRoom) {
                    self.store.storeRoom(room);
                    self.emit("Room", room);
                }

                var justJoined = room.hasMembershipState(
                    self.credentials.userId, "join"
                );

                if (!wasJoined && justJoined) {
                    // we've just transitioned into a join state for this room,
                    // so sync state.
                    _syncRoom(self, room);
                }
            });
        }
        if (data) {
            self.store.setSyncToken(data.end);
            utils.forEach(events, function(e) {
                self.emit("event", e);
            });
        }
        _pollForEvents(self);
    }, function(err) {
        if (discardResult) {
            return;
        }
        else {
            clearTimeout(timeoutObj);
        }
        self.emit("syncError", err);
        // retry every few seconds
        // FIXME: this should be exponential backoff with an option to nudge
        setTimeout(function() {
            _pollForEvents(self);
        }, 2000);
    });
}

function _syncRoom(client, room) {
    if (client._syncingRooms[room.roomId]) {
        return client._syncingRooms[room.roomId];
    }
    var defer = q.defer();
    client._syncingRooms[room.roomId] = defer.promise;
    client.roomInitialSync(room.roomId, 8).done(function(res) {
        room.timeline = []; // blow away any previous messages.
        _processRoomEvents(room, res.state, res.messages);
        room.recalculate(client.credentials.userId);
        client.store.storeRoom(room);
        client.emit("Room", room);
        defer.resolve(room);
        client._syncingRooms[room.roomId] = undefined;
    }, function(err) {
        defer.reject(err);
        client._syncingRooms[room.roomId] = undefined;
    });
    return defer.promise;
}

function _processRoomEvents(room, stateEventList, messageChunk) {
    // "old" and "current" state are the same initially; they
    // start diverging if the user paginates.
    // We must deep copy otherwise membership changes in old state
    // will leak through to current state!
    var oldStateEvents = utils.map(
        utils.deepCopy(stateEventList), _PojoToMatrixEventMapper
    );
    var stateEvents = utils.map(stateEventList, _PojoToMatrixEventMapper);
    room.oldState.setStateEvents(oldStateEvents);
    room.currentState.setStateEvents(stateEvents);

    // add events to the timeline *after* setting the state
    // events so messages use the right display names. Initial sync
    // returns messages in chronological order, so we need to reverse
    // it to get most recent -> oldest. We need it in that order in
    // order to diverge old/current state correctly.
    room.addEventsToTimeline(
        utils.map(
            messageChunk ? messageChunk.chunk : [],
            _PojoToMatrixEventMapper
        ).reverse(), true
    );
    if (messageChunk) {
        room.oldState.paginationToken = messageChunk.start;
    }
}

/**
 * High level helper method to stop the client from polling and allow a
 * clean shutdown.
 */
MatrixClient.prototype.stopClient = function() {
    this.clientRunning = false;
    // TODO: f.e. Room => self.store.storeRoom(room) ?
};


function reEmit(reEmitEntity, emittableEntity, eventNames) {
    utils.forEach(eventNames, function(eventName) {
        // setup a listener on the entity (the Room, User, etc) for this event
        emittableEntity.on(eventName, function() {
            // take the args from the listener and reuse them, adding the
            // event name to the arg list so it works with .emit()
            // Transformation Example:
            // listener on "foo" => function(a,b) { ... }
            // Re-emit on "thing" => thing.emit("foo", a, b)
            var newArgs = [eventName];
            for (var i = 0; i < arguments.length; i++) {
                newArgs.push(arguments[i]);
            }
            reEmitEntity.emit.apply(reEmitEntity, newArgs);
        });
    });
}

function createNewUser(client, userId) {
    var user = new User(userId);
    reEmit(client, user, ["User.avatarUrl", "User.displayName", "User.presence"]);
    return user;
}

function createNewRoom(client, roomId) {
    var room = new Room(roomId);
    reEmit(client, room, ["Room.name", "Room.timeline"]);

    // we need to also re-emit room state and room member events, so hook it up
    // to the client now. We need to add a listener for RoomState.members in
    // order to hook them correctly. (TODO: find a better way?)
    reEmit(client, room.currentState, [
        "RoomState.events", "RoomState.members", "RoomState.newMember"
    ]);
    room.currentState.on("RoomState.newMember", function(event, state, member) {
        reEmit(
            client, member,
            [
                "RoomMember.name", "RoomMember.typing", "RoomMember.powerLevel",
                "RoomMember.membership"
            ]
        );
    });
    return room;
}

function _reject(callback, defer, err) {
    if (callback) {
        callback(err);
    }
    defer.reject(err);
}

function _resolve(callback, defer, res) {
    if (callback) {
        callback(null, res);
    }
    defer.resolve(res);
}

function _PojoToMatrixEventMapper(plainOldJsObject) {
    return new MatrixEvent(plainOldJsObject);
}

/** */
module.exports.MatrixClient = MatrixClient;

// MatrixClient Event JSDocs

/**
 * Fires whenever the SDK receives a new event.
 * @event module:client~MatrixClient#"event"
 * @param {MatrixEvent} event The matrix event which caused this event to fire.
 * @example
 * matrixClient.on("event", function(event){
 *   var sender = event.getSender();
 * });
 */

/**
 * Fires whenever the SDK has a problem syncing. <strong>This event is experimental
 * and may change.</strong>
 * @event module:client~MatrixClient#"syncError"
 * @param {MatrixError} err The matrix error which caused this event to fire.
 * @example
 * matrixClient.on("syncError", function(err){
 *   // update UI to say "Connection Lost"
 * });
 */

/**
 * Fires when the SDK has finished catching up and is now listening for live
 * events. <strong>This event is experimental and may change.</strong>
 * @event module:client~MatrixClient#"syncComplete"
 * @example
 * matrixClient.on("syncComplete", function(){
 *   var rooms = matrixClient.getRooms();
 * });
 */

 /**
 * Fires whenever a new Room is added. This will fire when you are invited to a
 * room, as well as when you join a room. <strong>This event is experimental and
 * may change.</strong>
 * @event module:client~MatrixClient#"Room"
 * @param {Room} room The newly created, fully populated room.
 * @example
 * matrixClient.on("Room", function(room){
 *   var roomId = room.roomId;
 * });
 */

// EventEmitter JSDocs

/**
 * The {@link https://nodejs.org/api/events.html|EventEmitter} class.
 * @external EventEmitter
 * @see {@link https://nodejs.org/api/events.html}
 */

/**
 * Adds a listener to the end of the listeners array for the specified event.
 * No checks are made to see if the listener has already been added. Multiple
 * calls passing the same combination of event and listener will result in the
 * listener being added multiple times.
 * @function external:EventEmitter#on
 * @param {string} event The event to listen for.
 * @param {Function} listener The function to invoke.
 * @return {EventEmitter} for call chaining.
 */

/**
 * Alias for {@link external:EventEmitter#on}.
 * @function external:EventEmitter#addListener
 * @param {string} event The event to listen for.
 * @param {Function} listener The function to invoke.
 * @return {EventEmitter} for call chaining.
 */

/**
 * Adds a <b>one time</b> listener for the event. This listener is invoked only
 * the next time the event is fired, after which it is removed.
 * @function external:EventEmitter#once
 * @param {string} event The event to listen for.
 * @param {Function} listener The function to invoke.
 * @return {EventEmitter} for call chaining.
 */

/**
 * Remove a listener from the listener array for the specified event.
 * <b>Caution:</b> changes array indices in the listener array behind the
 * listener.
 * @function external:EventEmitter#removeListener
 * @param {string} event The event to listen for.
 * @param {Function} listener The function to invoke.
 * @return {EventEmitter} for call chaining.
 */

/**
 * Removes all listeners, or those of the specified event. It's not a good idea
 * to remove listeners that were added elsewhere in the code, especially when
 * it's on an emitter that you didn't create (e.g. sockets or file streams).
 * @function external:EventEmitter#removeAllListeners
 * @param {string} event Optional. The event to remove listeners for.
 * @return {EventEmitter} for call chaining.
 */

/**
 * Execute each of the listeners in order with the supplied arguments.
 * @function external:EventEmitter#emit
 * @param {string} event The event to emit.
 * @param {Function} listener The function to invoke.
 * @return {boolean} true if event had listeners, false otherwise.
 */

/**
 * By default EventEmitters will print a warning if more than 10 listeners are
 * added for a particular event. This is a useful default which helps finding
 * memory leaks. Obviously not all Emitters should be limited to 10. This
 * function allows that to be increased. Set to zero for unlimited.
 * @function external:EventEmitter#setMaxListeners
 * @param {Number} n The max number of listeners.
 * @return {EventEmitter} for call chaining.
 */

// MatrixClient Callback JSDocs

/**
 * The standard MatrixClient callback interface. Functions which accept this
 * will specify 2 return arguments. These arguments map to the 2 parameters
 * specified in this callback.
 * @callback module:client.callback
 * @param {Object} err The error value, the "rejected" value or null.
 * @param {Object} data The data returned, the "resolved" value.
 */

 /**
  * {@link https://github.com/kriskowal/q|A promise implementation (Q)}. Functions
  * which return this will specify 2 return arguments. These arguments map to the
  * "onFulfilled" and "onRejected" values of the Promise.
  * @typedef {Object} Promise
  * @static
  * @property {Function} then promise.then(onFulfilled, onRejected, onProgress)
  * @property {Function} catch promise.catch(onRejected)
  * @property {Function} finally promise.finally(callback)
  * @property {Function} done promise.done(onFulfilled, onRejected, onProgress)
  */<|MERGE_RESOLUTION|>--- conflicted
+++ resolved
@@ -977,24 +977,8 @@
  * @param {MatrixClient} client
  * @param {integer} client
  */
-<<<<<<< HEAD
 function doInitialSync(client, historyLen) {
     client._http.authedRequest(
-=======
-MatrixClient.prototype.startClient = function(historyLen) {
-    if (this.clientRunning) {
-        // client is already running.
-        return;
-    }
-    if (this.store.getSyncToken()) {
-        // resume from where we left off.
-        _pollForEvents(this);
-        return;
-    }
-
-    var self = this;
-    this._http.authedRequest(
->>>>>>> b7975866
         undefined, "GET", "/initialSync", { limit: (historyLen || 12) }
     ).done(function(data) {
         var i, j;
@@ -1039,11 +1023,7 @@
         }
 
         if (data) {
-<<<<<<< HEAD
-            client.fromToken = data.end;
-=======
-            self.store.setSyncToken(data.end);
->>>>>>> b7975866
+            client.store.setSyncToken(data.end);
             var events = [];
             for (i = 0; i < data.presence.length; i++) {
                 events.push(new MatrixEvent(data.presence[i]));
@@ -1089,7 +1069,7 @@
         // client is already running.
         return;
     }
-    if (this.fromToken) {
+    if (this.store.getSyncToken()) {
         // resume from where we left off.
         _pollForEvents(this);
         return;
