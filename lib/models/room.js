/*
Copyright 2015, 2016 OpenMarket Ltd

Licensed under the Apache License, Version 2.0 (the "License");
you may not use this file except in compliance with the License.
You may obtain a copy of the License at

    http://www.apache.org/licenses/LICENSE-2.0

Unless required by applicable law or agreed to in writing, software
distributed under the License is distributed on an "AS IS" BASIS,
WITHOUT WARRANTIES OR CONDITIONS OF ANY KIND, either express or implied.
See the License for the specific language governing permissions and
limitations under the License.
*/
"use strict";
/**
 * @module models/room
 */
var EventEmitter = require("events").EventEmitter;

var EventStatus = require("./event").EventStatus;
var RoomSummary = require("./room-summary");
var MatrixEvent = require("./event").MatrixEvent;
var utils = require("../utils");
var ContentRepo = require("../content-repo");
var EventTimeline = require("./event-timeline");
var EventTimelineList = require("./event-timeline-list");


// var DEBUG = false;
var DEBUG = true;

if (DEBUG) {
    // using bind means that we get to keep useful line numbers in the console
    var debuglog = console.log.bind(console);
} else {
    var debuglog = function() {};
}


function synthesizeReceipt(userId, event, receiptType) {
    // console.log("synthesizing receipt for "+event.getId());
    // This is really ugly because JS has no way to express an object literal
    // where the name of a key comes from an expression
    var fakeReceipt = {
        content: {},
        type: "m.receipt",
        room_id: event.getRoomId()
    };
    fakeReceipt.content[event.getId()] = {};
    fakeReceipt.content[event.getId()][receiptType] = {};
    fakeReceipt.content[event.getId()][receiptType][userId] = {
        ts: event.getTs()
    };
    return new MatrixEvent(fakeReceipt);
}


/**
 * Construct a new Room.
 *
 * <p>For a room, we store an ordered sequence of timelines, which may or may not
 * be continuous. Each timeline lists a series of events, as well as tracking
 * the room state at the start and the end of the timeline. It also tracks
 * forward and backward pagination tokens, as well as containing links to the
 * next timeline in the sequence.
 *
 * <p>There is one special timeline - the 'live' timeline, which represents the
 * timeline to which events are being added in real-time as they are received
 * from the /sync API. Note that you should not retain references to this
 * timeline - even if it is the current timeline right now, it may not remain
 * so if the server gives us a timeline gap in /sync.
 *
 * <p>In order that we can find events from their ids later, we also maintain a
 * map from event_id to timeline and index.
 *
 * @constructor
 * @alias module:models/room
 * @param {string} roomId Required. The ID of this room.
 * @param {Object=} opts Configuration options
 * @param {*} opts.storageToken Optional. The token which a data store can use
 * to remember the state of the room. What this means is dependent on the store
 * implementation.
 *
 * @param {String=} opts.pendingEventOrdering Controls where pending messages
 * appear in a room's timeline. If "<b>chronological</b>", messages will appear
 * in the timeline when the call to <code>sendEvent</code> was made. If
 * "<b>detached</b>", pending messages will appear in a separate list,
 * accessbile via {@link module:models/room#getPendingEvents}. Default:
 * "chronological".
 *
 * @param {boolean} [opts.timelineSupport = false] Set to true to enable improved
 * timeline support.
 *
 * @prop {string} roomId The ID of this room.
 * @prop {string} name The human-readable display name for this room.
 * @prop {Array<MatrixEvent>} timeline The live event timeline for this room,
 * with the oldest event at index 0. Present for backwards compatibility -
 * prefer getLiveTimeline().getEvents().
 * @prop {object} tags Dict of room tags; the keys are the tag name and the values
 * are any metadata associated with the tag - e.g. { "fav" : { order: 1 } }
 * @prop {object} accountData Dict of per-room account_data events; the keys are the
 * event type and the values are the events.
 * @prop {RoomState} oldState The state of the room at the time of the oldest
 * event in the live timeline. Present for backwards compatibility -
 * prefer getLiveTimeline().getState(true).
 * @prop {RoomState} currentState The state of the room at the time of the
 * newest event in the timeline. Present for backwards compatibility -
 * prefer getLiveTimeline().getState(false).
 * @prop {RoomSummary} summary The room summary.
 * @prop {*} storageToken A token which a data store can use to remember
 * the state of the room.
 */
function Room(roomId, opts) {
    opts = opts || {};
    opts.pendingEventOrdering = opts.pendingEventOrdering || "chronological";

    if (["chronological", "detached"].indexOf(opts.pendingEventOrdering) === -1) {
        throw new Error(
            "opts.pendingEventOrdering MUST be either 'chronological' or " +
            "'detached'. Got: '" + opts.pendingEventOrdering + "'"
        );
    }

    this.roomId = roomId;
    this.name = roomId;
    this.tags = {
        // $tagName: { $metadata: $value },
        // $tagName: { $metadata: $value },
    };
    this.accountData = {
        // $eventType: $event
    };
    this.summary = null;
    this.storageToken = opts.storageToken;
    this._opts = opts;
    this._txnToEvent = {}; // Pending in-flight requests { string: MatrixEvent }
    // receipts should clobber based on receipt_type and user_id pairs hence
    // the form of this structure. This is sub-optimal for the exposed APIs
    // which pass in an event ID and get back some receipts, so we also store
    // a pre-cached list for this purpose.
    this._receipts = {
        // receipt_type: {
        //   user_id: {
        //     eventId: <event_id>,
        //     data: <receipt_data>
        //   }
        // }
    };
    this._receiptCacheByEventId = {
        // $event_id: [{
        //   type: $type,
        //   userId: $user_id,
        //   data: <receipt data>
        // }]
    };
    // only receipts that came from the server, not synthesized ones
    this._realReceipts = {};

    this._notificationCounts = {};

    // all our per-room timeline lists. the first one is the unfiltered ones;
    // the subsequent ones are the filtered ones in no particular order.
    this._timelineLists = [ new EventTimelineList(roomId, this, opts) ];
    reEmit(this, this._timelineLists[0], [ "Room.timeline" ]);

    this._fixUpLegacyTimelineFields();

    // any filtered timeline lists we're maintaining for this room
    this._filteredTimelineLists = {
        // filter_id: timelineList
    };

    // a reference to our shared notification timeline list
    this._notifTimelineList = opts.notifTimelineList;

    if (this._opts.pendingEventOrdering == "detached") {
        this._pendingEventList = [];
    }
}
utils.inherits(Room, EventEmitter);

/**
 * Get the list of pending sent events for this room
 *
 * @return {module:models/event.MatrixEvent[]} A list of the sent events
 * waiting for remote echo.
 *
 * @throws If <code>opts.pendingEventOrdering</code> was not 'detached'
 */
Room.prototype.getPendingEvents = function() {
    if (this._opts.pendingEventOrdering !== "detached") {
        throw new Error(
            "Cannot call getPendingEventList with pendingEventOrdering == " +
                this._opts.pendingEventOrdering);
    }

    return this._pendingEventList;
};

/**
 * Get the live unfiltered timeline for this room.
 *
 * @return {module:models/event-timeline~EventTimeline} live timeline
 */
Room.prototype.getLiveTimeline = function(filterId) {
    return this._timelineLists[0].getLiveTimeline();
};


/**
 * Reset the live timeline, and start a new one.
 *
 * <p>This is used when /sync returns a 'limited' timeline.
 *
 * @param {string=} backPaginationToken   token for back-paginating the new timeline
 *
 * @fires module:client~MatrixClient#event:"Room.timelineReset"
 */
Room.prototype.resetLiveTimeline = function(backPaginationToken) {
    var newTimeline;

    for (var i = 0; i < this._timelineLists.length; i++) {
        this._timelineLists[i].resetLiveTimeline(backPaginationToken);
    }

    this._fixUpLegacyTimelineFields();
    this.emit("Room.timelineReset", this);
};

/**
 * Fix up this.timeline, this.oldState and this.currentState
 *
 * @private
 */
Room.prototype._fixUpLegacyTimelineFields = function() {
    // maintain this.timeline as a reference to the live timeline,
    // and this.oldState and this.currentState as references to the
    // state at the start and end of that timeline. These are more
    // for backwards-compatibility than anything else.
    this.timeline = this._timelineLists[0].getLiveTimeline().getEvents();
    this.oldState = this._timelineLists[0].getLiveTimeline().getState(EventTimeline.BACKWARDS);
    this.currentState = this._timelineLists[0].getLiveTimeline().getState(EventTimeline.FORWARDS);
};

/**
 * Get the timeline which contains the given event from the unfiltered set, if any
 *
 * @param {string} eventId  event ID to look for
 * @return {?module:models/event-timeline~EventTimeline} timeline containing
 * the given event, or null if unknown
 */

Room.prototype.getTimelineForEvent = function(eventId) {
    return this._timelineLists[0].getTimelineForEvent(eventId);
};

/**
 * Add a new timeline to this room's unfiltered timeline list
 *
 * @return {module:models/event-timeline~EventTimeline} newly-created timeline
 */
Room.prototype.addTimeline = function() {
    return this._timelineLists[0].addTimeline();
};

/**
 * Get an event which is stored in our unfiltered timeline set
 *
 * @param {string} eventId  event ID to look for
 * @return {?module:models/event.MatrixEvent} the given event, or undefined if unknown
 */
Room.prototype.findEventById = function(eventId) {
    return this._timelineLists[0].findEventById(eventId);
};

/**
 * Get one of the notification counts for this room
 * @param {String} type The type of notification count to get. default: 'total'
 * @return {Number} The notification count, or undefined if there is no count
 *                  for this type.
 */
Room.prototype.getUnreadNotificationCount = function(type) {
    type = type || 'total';
    return this._notificationCounts[type];
};

/**
 * Set one of the notification counts for this room
 * @param {String} type The type of notification count to set.
 * @param {Number} count The new count
 */
Room.prototype.setUnreadNotificationCount = function(type, count) {
    this._notificationCounts[type] = count;
};

/**
 * Get the avatar URL for a room if one was set.
 * @param {String} baseUrl The homeserver base URL. See
 * {@link module:client~MatrixClient#getHomeserverUrl}.
 * @param {Number} width The desired width of the thumbnail.
 * @param {Number} height The desired height of the thumbnail.
 * @param {string} resizeMethod The thumbnail resize method to use, either
 * "crop" or "scale".
 * @param {boolean} allowDefault True to allow an identicon for this room if an
 * avatar URL wasn't explicitly set. Default: true.
 * @return {?string} the avatar URL or null.
 */
Room.prototype.getAvatarUrl = function(baseUrl, width, height, resizeMethod,
                                       allowDefault) {
    var roomAvatarEvent = this.currentState.getStateEvents("m.room.avatar", "");
    if (allowDefault === undefined) { allowDefault = true; }
    if (!roomAvatarEvent && !allowDefault) {
        return null;
    }

    var mainUrl = roomAvatarEvent ? roomAvatarEvent.getContent().url : null;
    if (mainUrl) {
        return ContentRepo.getHttpUriForMxc(
            baseUrl, mainUrl, width, height, resizeMethod
        );
    }
    else if (allowDefault) {
        return ContentRepo.getIdenticonUri(
            baseUrl, this.roomId, width, height
        );
    }

    return null;
};

/**
 * Get the aliases this room has according to the room's state
 * The aliases returned by this function may not necessarily
 * still point to this room.
 * @return {array} The room's alias as an array of strings
 */
Room.prototype.getAliases = function() {
    var alias_strings = [];

    var alias_events = this.currentState.getStateEvents("m.room.aliases");
    if (alias_events) {
        for (var i = 0; i < alias_events.length; ++i) {
            var alias_event = alias_events[i];
            if (utils.isArray(alias_event.getContent().aliases)) {
                Array.prototype.push.apply(
                    alias_strings, alias_event.getContent().aliases
                );
            }
        }
    }
    return alias_strings;
};

/**
 * Get this room's canonical alias
 * The alias returned by this function may not necessarily
 * still point to this room.
 * @return {?string} The room's canonical alias, or null if there is none
 */
Room.prototype.getCanonicalAlias = function() {
    var canonicalAlias = this.currentState.getStateEvents("m.room.canonical_alias", "");
    if (canonicalAlias) {
        return canonicalAlias.getContent().alias;
    }
    return null;
};

/**
 * Add events to a timeline
 *
 * <p>Will fire "Room.timeline" for each event added.
 *
 * @param {MatrixEvent[]} events A list of events to add.
 *
 * @param {boolean} toStartOfTimeline   True to add these events to the start
 * (oldest) instead of the end (newest) of the timeline. If true, the oldest
 * event will be the <b>last</b> element of 'events'.
 *
 * @param {module:models/event-timeline~EventTimeline} timeline   timeline to
 *    add events to.
 *
 * @param {string=} paginationToken   token for the next batch of events
 *
 * @fires module:client~MatrixClient#event:"Room.timeline"
 *
 */
Room.prototype.addEventsToTimeline = function(events, toStartOfTimeline,
                                              timeline, paginationToken) {
    for (var i = 0; i < this._timelineLists.length; i++) {
        this._timelineLists[0].addEventsToTimeline(
            events, toStartOfTimeline,
            timeline, paginationToken
        );
    }
};

/**
 * Get a member from the current room state.
 * @param {string} userId The user ID of the member.
 * @return {RoomMember} The member or <code>null</code>.
 */
 Room.prototype.getMember = function(userId) {
    var member = this.currentState.members[userId];
    if (!member) {
        return null;
    }
    return member;
 };

/**
 * Get a list of members whose membership state is "join".
 * @return {RoomMember[]} A list of currently joined members.
 */
 Room.prototype.getJoinedMembers = function() {
    return this.getMembersWithMembership("join");
 };

/**
 * Get a list of members with given membership state.
 * @param {string} membership The membership state.
 * @return {RoomMember[]} A list of members with the given membership state.
 */
 Room.prototype.getMembersWithMembership = function(membership) {
    return utils.filter(this.currentState.getMembers(), function(m) {
        return m.membership === membership;
    });
 };

 /**
  * Get the default room name (i.e. what a given user would see if the
  * room had no m.room.name)
  * @param {string} userId The userId from whose perspective we want
  * to calculate the default name
  * @return {string} The default room name
  */
 Room.prototype.getDefaultRoomName = function(userId) {
    return calculateRoomName(this, userId, true);
 };


 /**
 * Check if the given user_id has the given membership state.
 * @param {string} userId The user ID to check.
 * @param {string} membership The membership e.g. <code>'join'</code>
 * @return {boolean} True if this user_id has the given membership state.
 */
 Room.prototype.hasMembershipState = function(userId, membership) {
    var member = this.getMember(userId);
    if (!member) {
        return false;
    }
    return member.membership === membership;
 };

/**
 * Add a timelineList for this room with the given filter
 */
Room.prototype.addFilteredTimelineList = function(filter) {
    var timelineList = new EventTimelineList(
        this.roomId, this, {
            filter: filter,
        }
    );
    reEmit(this, timelineList, [ "Room.timeline" ]);
    this._filteredTimelineLists[filter.filterId] = timelineList;
    this._timelineLists.push(timelineList);
};

/**
 * Forget the timelineList for this room with the given filter
 */
Room.prototype.removeFilteredTimelineList = function(filter) {
    var timelineList = this._filteredTimelineLists[filter.filterId];
    delete this._filteredTimelineLists[filter.filterId];
    var i = this._timelineLists.indexOf(timelineList);
    if (i > -1) {
        this._timelineLists.splice(i, 1);
    }
};

/**
 * Add an event to the end of this room's live timelines. Will fire
 * "Room.timeline".
 *
 * @param {MatrixEvent} event Event to be added
 * @param {string?} duplicateStrategy 'ignore' or 'replace'
 * @fires module:client~MatrixClient#event:"Room.timeline"
 * @private
 */
Room.prototype._addLiveEvent = function(event, duplicateStrategy) {
    if (event.getType() === "m.room.redaction") {
        var redactId = event.event.redacts;

        for (var i = 0; i < this._timelineLists.length; i++) {
            var timelineList = this._timelineLists[i];
            // if we know about this event, redact its contents now.
            var redactedEvent = timelineList.findEventById(redactId);
            if (redactedEvent) {
                redactedEvent.makeRedacted(event);
                // FIXME: these should be emitted from EventTimelineList probably
                this.emit("Room.redaction", event, this, timelineList);

                // TODO: we stash user displaynames (among other things) in
                // RoomMember objects which are then attached to other events
                // (in the sender and target fields). We should get those
                // RoomMember objects to update themselves when the events that
                // they are based on are changed.
            }

            // FIXME: apply redactions to notification list
        }

        // NB: We continue to add the redaction event to the timeline so
        // clients can say "so and so redacted an event" if they wish to. Also
        // this may be needed to trigger an update.
    }

    if (event.getUnsigned().transaction_id) {
        var existingEvent = this._txnToEvent[event.getUnsigned().transaction_id];
        if (existingEvent) {
            // remote echo of an event we sent earlier
            this._handleRemoteEcho(event, existingEvent);
            return;
        }
    }

    // add to our timeline lists
    for (var i = 0; i < this._timelineLists.length; i++) {
        this._timelineLists[i].addLiveEvent(event, duplicateStrategy);
    }

    // add to notification timeline list, if any
    if (this._notifTimelineList) {
        if (event.isNotification()) {
            this._notifTimelineList.addLiveEvent(event, duplicateStrategy);
        }
    }

    // synthesize and inject implicit read receipts
    // Done after adding the event because otherwise the app would get a read receipt
    // pointing to an event that wasn't yet in the timeline
    if (event.sender) {
        this.addReceipt(synthesizeReceipt(
            event.sender.userId, event, "m.read"
        ), true);

        // Any live events from a user could be taken as implicit
        // presence information: evidence that they are currently active.
        // ...except in a world where we use 'user.currentlyActive' to reduce
        // presence spam, this isn't very useful - we'll get a transition when
        // they are no longer currently active anyway. So don't bother to
        // reset the lastActiveAgo and lastPresenceTs from the RoomState's user.
    }
};


/**
 * Add a pending outgoing event to this room.
 *
 * <p>The event is added to either the pendingEventList, or the live timeline,
 * depending on the setting of opts.pendingEventOrdering.
 *
 * <p>This is an internal method, intended for use by MatrixClient.
 *
 * @param {module:models/event.MatrixEvent} event The event to add.
 *
 * @param {string} txnId   Transaction id for this outgoing event
 *
 * @fires module:client~MatrixClient#event:"Room.localEchoUpdated"
 *
 * @throws if the event doesn't have status SENDING, or we aren't given a
 * unique transaction id.
 */
Room.prototype.addPendingEvent = function(event, txnId) {
    if (event.status !== EventStatus.SENDING) {
        throw new Error("addPendingEvent called on an event with status " +
                        event.status);
    }

    if (this._txnToEvent[txnId]) {
        throw new Error("addPendingEvent called on an event with known txnId " +
                        txnId);
    }

    // call setEventMetadata to set up event.sender etc
    // as event is shared over all timelinelists, we set up its metadata based
    // on the unfiltered timelineList.
    EventTimeline.setEventMetadata(
        event,
        this._timelineLists[0].getLiveTimeline().getState(EventTimeline.FORWARDS),
        false
    );

    this._txnToEvent[txnId] = event;

    if (this._opts.pendingEventOrdering == "detached") {
        this._pendingEventList.push(event);
    } else {
        for (var i = 0; i < this._timelineLists.length; i++) {
            this._timelineLists[i].addEventToTimeline(event, this._timelineLists[i].getLiveTimeline(), false);
        }
        // notifications are receive-only, so we don't need to worry about this._notifTimelineList.
    }

    this.emit("Room.localEchoUpdated", event, this, null, null);
};

/**
 * Deal with the echo of a message we sent.
 *
 * <p>We move the event to the live timeline if it isn't there already, and
 * update it.
 *
 * @param {module:models/event.MatrixEvent} remoteEvent   The event received from
 *    /sync
 * @param {module:models/event.MatrixEvent} localEvent    The local echo, which
 *    should be either in the _pendingEventList or the timeline.
 *
 * @fires module:client~MatrixClient#event:"Room.localEchoUpdated"
 * @private
 */
Room.prototype._handleRemoteEcho = function(remoteEvent, localEvent) {
    var oldEventId = localEvent.getId();
    var newEventId = remoteEvent.getId();
    var oldStatus = localEvent.status;

    // no longer pending
    delete this._txnToEvent[remoteEvent.transaction_id];

    // if it's in the pending list, remove it
    if (this._pendingEventList) {
        utils.removeElement(
            this._pendingEventList,
            function(ev) { return ev.getId() == oldEventId; },
            false
        );
    }

    // replace the event source (this will preserve the plaintext payload if
    // any, which is good, because we don't want to try decoding it again).
    localEvent.event = remoteEvent.event;

    // successfully sent.
    localEvent.status = null;

    for (var i = 0; i < this._timelineLists.length; i++) {
        var timelineList = this._timelineLists[i];

        // if it's already in the timeline, update the timeline map. If it's not, add it.
        timelineList.replaceOrAddEvent(localEvent, oldEventId, newEventId);
    }

    this.emit("Room.localEchoUpdated", localEvent, this,
              oldEventId, oldStatus);
};

/* a map from current event status to a list of allowed next statuses
 */
var ALLOWED_TRANSITIONS = {};

ALLOWED_TRANSITIONS[EventStatus.ENCRYPTING] = [
    EventStatus.SENDING,
    EventStatus.NOT_SENT,
];

ALLOWED_TRANSITIONS[EventStatus.SENDING] = [
    EventStatus.ENCRYPTING,
    EventStatus.QUEUED,
    EventStatus.NOT_SENT,
    EventStatus.SENT,
];

ALLOWED_TRANSITIONS[EventStatus.QUEUED] =
    [EventStatus.SENDING, EventStatus.CANCELLED];

ALLOWED_TRANSITIONS[EventStatus.SENT] =
    [];

ALLOWED_TRANSITIONS[EventStatus.NOT_SENT] =
    [EventStatus.SENDING, EventStatus.QUEUED, EventStatus.CANCELLED];

ALLOWED_TRANSITIONS[EventStatus.CANCELLED] =
    [];

/**
 * Update the status / event id on a pending event, to reflect its transmission
 * progress.
 *
 * <p>This is an internal method.
 *
 * @param {MatrixEvent} event      local echo event
 * @param {EventStatus} newStatus  status to assign
 * @param {string} newEventId      new event id to assign. Ignored unless
 *    newStatus == EventStatus.SENT.
 * @fires module:client~MatrixClient#event:"Room.localEchoUpdated"
 */
Room.prototype.updatePendingEvent = function(event, newStatus, newEventId) {
    // if the message was sent, we expect an event id
    if (newStatus == EventStatus.SENT && !newEventId) {
        throw new Error("updatePendingEvent called with status=SENT, " +
                        "but no new event id");
    }

    // SENT races against /sync, so we have to special-case it.
    if (newStatus == EventStatus.SENT) {
        var timeline = this._timelineLists[0].eventIdToTimeline(newEventId);
        if (timeline) {
            // we've already received the event via the event stream.
            // nothing more to do here.
            return;
        }
    }

    var oldStatus = event.status;
    var oldEventId = event.getId();

    if (!oldStatus) {
        throw new Error("updatePendingEventStatus called on an event which is " +
                        "not a local echo.");
    }

    var allowed = ALLOWED_TRANSITIONS[oldStatus];
    if (!allowed || allowed.indexOf(newStatus) < 0) {
        throw new Error("Invalid EventStatus transition " + oldStatus + "->" +
                        newStatus);
    }

    event.status = newStatus;

    if (newStatus == EventStatus.SENT) {
        // update the event id
        event.event.event_id = newEventId;

        // if the event was already in the timeline (which will be the case if
        // opts.pendingEventOrdering==chronological), we need to update the
        // timeline map.
        for (var i = 0; i < this._timelineLists.length; i++) {
            this._timelineLists[i].replaceEventId(oldEventId, newEventId);
        }
    }
    else if (newStatus == EventStatus.CANCELLED) {
        // remove it from the pending event list, or the timeline.
        if (this._pendingEventList) {
            utils.removeElement(
                this._pendingEventList,
                function(ev) { return ev.getId() == oldEventId; },
                false
            );
        }
        this.removeEvent(oldEventId);
    }

    this.emit("Room.localEchoUpdated", event, this, event.getId(), oldStatus);
};


/**
 * Add some events to this room. This can include state events, message
 * events and typing notifications. These events are treated as "live" so
 * they will go to the end of the timeline.
 *
 * @param {MatrixEvent[]} events A list of events to add.
 *
 * @param {string} duplicateStrategy Optional. Applies to events in the
 * timeline only. If this is 'replace' then if a duplicate is encountered, the
 * event passed to this function will replace the existing event in the
 * timeline. If this is not specified, or is 'ignore', then the event passed to
 * this function will be ignored entirely, preserving the existing event in the
 * timeline. Events are identical based on their event ID <b>only</b>.
 *
 * @throws If <code>duplicateStrategy</code> is not falsey, 'replace' or 'ignore'.
 */
Room.prototype.addLiveEvents = function(events, duplicateStrategy) {
    if (duplicateStrategy && ["replace", "ignore"].indexOf(duplicateStrategy) === -1) {
        throw new Error("duplicateStrategy MUST be either 'replace' or 'ignore'");
    }

    // sanity check that the live timeline is still live
    for (var i = 0; i < this._timelineLists.length; i++) {
        var liveTimeline = this._timelineLists[i].getLiveTimeline();
        if (liveTimeline.getPaginationToken(EventTimeline.FORWARDS)) {
            throw new Error(
                "live timeline "+i+" is no longer live - it has a pagination token (" +
                timelineList.getPaginationToken(EventTimeline.FORWARDS) + ")"
            );
        }
        if (liveTimeline.getNeighbouringTimeline(EventTimeline.FORWARDS)) {
            throw new Error(
                "live timeline "+i+" is no longer live - it has a neighbouring timeline"
            );
        }
    }

    for (var i = 0; i < events.length; i++) {
        if (events[i].getType() === "m.typing") {
            this.currentState.setTypingEvent(events[i]);
        }
        else if (events[i].getType() === "m.receipt") {
            this.addReceipt(events[i]);
        }
        // N.B. account_data is added directly by /sync to avoid
        // having to maintain an event.isAccountData() here
        else {
            // TODO: We should have a filter to say "only add state event
            // types X Y Z to the timeline".
            this._addLiveEvent(events[i], duplicateStrategy);
        }
    }
};

/**
 * Removes events from this room.
 * @param {String[]} event_ids A list of event_ids to remove.
 */
Room.prototype.removeEvents = function(event_ids) {
    for (var i = 0; i < event_ids.length; ++i) {
        this.removeEvent(event_ids[i]);
    }
};

/**
 * Removes a single event from this room.
 *
 * @param {String} eventId  The id of the event to remove
 *
 * @return {?MatrixEvent} the removed event, or null if the event was not found
 * in this room.
 */
Room.prototype.removeEvent = function(eventId) {
    var removedAny;
    for (var i = 0; i < this._timelineLists.length; i++) {
        var removed = this._timelineLists[i].removeEvent(eventId);
        if (removed) {
            removedAny = true;
        }
    }
    return removedAny;
};


/**
 * Recalculate various aspects of the room, including the room name and
 * room summary. Call this any time the room's current state is modified.
 * May fire "Room.name" if the room name is updated.
 * @param {string} userId The client's user ID.
 * @fires module:client~MatrixClient#event:"Room.name"
 */
Room.prototype.recalculate = function(userId) {
    // set fake stripped state events if this is an invite room so logic remains
    // consistent elsewhere.
    var self = this;
    var membershipEvent = this.currentState.getStateEvents(
        "m.room.member", userId
    );
    if (membershipEvent && membershipEvent.getContent().membership === "invite") {
        var strippedStateEvents = membershipEvent.event.invite_room_state || [];
        utils.forEach(strippedStateEvents, function(strippedEvent) {
            var existingEvent = self.currentState.getStateEvents(
                strippedEvent.type, strippedEvent.state_key
            );
            if (!existingEvent) {
                // set the fake stripped event instead
                self.currentState.setStateEvents([new MatrixEvent({
                    type: strippedEvent.type,
                    state_key: strippedEvent.state_key,
                    content: strippedEvent.content,
                    event_id: "$fake" + Date.now(),
                    room_id: self.roomId,
                    user_id: userId // technically a lie
                })]);
            }
        });
    }



    var oldName = this.name;
    this.name = calculateRoomName(this, userId);
    this.summary = new RoomSummary(this.roomId, {
        title: this.name
    });

    if (oldName !== this.name) {
        this.emit("Room.name", this);
    }
};


/**
 * Get a list of user IDs who have <b>read up to</b> the given event.
 * @param {MatrixEvent} event the event to get read receipts for.
 * @return {String[]} A list of user IDs.
 */
Room.prototype.getUsersReadUpTo = function(event) {
    return this.getReceiptsForEvent(event).filter(function(receipt) {
        return receipt.type === "m.read";
    }).map(function(receipt) {
        return receipt.userId;
    });
};

/**
 * Get the ID of the event that a given user has read up to, or null if we
 * have received no read receipts from them.
 * @param {String} userId The user ID to get read receipt event ID for
 * @param {Boolean} ignoreSynthesized If true, return only receipts that have been
 *                                    sent by the server, not implicit ones generated
 *                                    by the JS SDK.
 * @return {String} ID of the latest event that the given user has read, or null.
 */
Room.prototype.getEventReadUpTo = function(userId, ignoreSynthesized) {
    var receipts = this._receipts;
    if (ignoreSynthesized) {
        receipts = this._realReceipts;
    }

    if (
        receipts["m.read"] === undefined ||
        receipts["m.read"][userId] === undefined
    ) {
        return null;
    }

    return receipts["m.read"][userId].eventId;
};

/**
 * Get a list of receipts for the given event.
 * @param {MatrixEvent} event the event to get receipts for
 * @return {Object[]} A list of receipts with a userId, type and data keys or
 * an empty list.
 */
Room.prototype.getReceiptsForEvent = function(event) {
    return this._receiptCacheByEventId[event.getId()] || [];
};

/**
 * Add a receipt event to the room.
 * @param {MatrixEvent} event The m.receipt event.
 * @param {Boolean} fake True if this event is implicit
 */
Room.prototype.addReceipt = function(event, fake) {
    // event content looks like:
    // content: {
    //   $event_id: {
    //     $receipt_type: {
    //       $user_id: {
    //         ts: $timestamp
    //       }
    //     }
    //   }
    // }
    if (fake === undefined) { fake = false; }
    if (!fake) {
        this._addReceiptsToStructure(event, this._realReceipts);
        // we don't bother caching real receipts by event ID
        // as there's nothing that would read it.
    }
    this._addReceiptsToStructure(event, this._receipts);
    this._receiptCacheByEventId = this._buildReceiptCache(this._receipts);

    // send events after we've regenerated the cache, otherwise things that
    // listened for the event would read from a stale cache
    this.emit("Room.receipt", event, this);
};

/**
 * Add a receipt event to the room.
 * @param {MatrixEvent} event The m.receipt event.
 * @param {Object} receipts The object to add receipts to
 */
Room.prototype._addReceiptsToStructure = function(event, receipts) {
    var self = this;
    utils.keys(event.getContent()).forEach(function(eventId) {
        utils.keys(event.getContent()[eventId]).forEach(function(receiptType) {
            utils.keys(event.getContent()[eventId][receiptType]).forEach(
            function(userId) {
                var receipt = event.getContent()[eventId][receiptType][userId];

                if (!receipts[receiptType]) {
                    receipts[receiptType] = {};
                }

                var existingReceipt = receipts[receiptType][userId];

                if (!existingReceipt) {
                    receipts[receiptType][userId] = {};
                } else {
                    // we only want to add this receipt if we think it is later
                    // than the one we already have. (This is managed
                    // server-side, but because we synthesize RRs locally we
                    // have to do it here too.)
                    var ordering = self._timelineLists[0].compareEventOrdering(
                        existingReceipt.eventId, eventId);
                    if (ordering !== null && ordering >= 0) {
                        return;
                    }
                }

                receipts[receiptType][userId] = {
                    eventId: eventId,
                    data: receipt
                };
            });
        });
    });
};

/**
 * Build and return a map of receipts by event ID
 * @param {Object} receipts A map of receipts
 * @return {Object} Map of receipts by event ID
 */
Room.prototype._buildReceiptCache = function(receipts) {
    var receiptCacheByEventId = {};
    utils.keys(receipts).forEach(function(receiptType) {
        utils.keys(receipts[receiptType]).forEach(function(userId) {
            var receipt = receipts[receiptType][userId];
            if (!receiptCacheByEventId[receipt.eventId]) {
                receiptCacheByEventId[receipt.eventId] = [];
            }
            receiptCacheByEventId[receipt.eventId].push({
                userId: userId,
                type: receiptType,
                data: receipt.data
            });
        });
    });
    return receiptCacheByEventId;
};


/**
 * Add a temporary local-echo receipt to the room to reflect in the
 * client the fact that we've sent one.
 * @param {string} userId The user ID if the receipt sender
 * @param {MatrixEvent} e The event that is to be acknowledged
 * @param {string} receiptType The type of receipt
 */
Room.prototype._addLocalEchoReceipt = function(userId, e, receiptType) {
    this.addReceipt(synthesizeReceipt(userId, e, receiptType), true);
};

/**
 * Update the room-tag event for the room.  The previous one is overwritten.
 * @param {MatrixEvent} event the m.tag event
 */
Room.prototype.addTags = function(event) {
    // event content looks like:
    // content: {
    //    tags: {
    //       $tagName: { $metadata: $value },
    //       $tagName: { $metadata: $value },
    //    }
    // }

    // XXX: do we need to deep copy here?
    this.tags = event.getContent().tags;

    // XXX: we could do a deep-comparison to see if the tags have really
    // changed - but do we want to bother?
    this.emit("Room.tags", event, this);
};

/**
 * Update the account_data events for this room, overwriting events of the same type.
 * @param {Array<MatrixEvent>} events an array of account_data events to add
 */
Room.prototype.addAccountData = function(events) {
    for (var i = 0; i < events.length; i++) {
        var event = events[i];
        if (event.getType() === "m.tag") {
            this.addTags(event);
        }
        this.accountData[event.getType()] = event;
        this.emit("Room.accountData", event, this);
    }
};

/**
 * Access account_data event of given event type for this room
 * @param {string} type the type of account_data event to be accessed
 * @return {?MatrixEvent} the account_data event in question
 */
Room.prototype.getAccountData = function(type) {
    return this.accountData[type];
};

/**
 * This is an internal method. Calculates the name of the room from the current
 * room state.
 * @param {Room} room The matrix room.
 * @param {string} userId The client's user ID. Used to filter room members
 * correctly.
 * @param {bool} ignoreRoomNameEvent Return the implicit room name that we'd see if there
 * was no m.room.name event.
 * @return {string} The calculated room name.
 */
function calculateRoomName(room, userId, ignoreRoomNameEvent) {
    if (!ignoreRoomNameEvent) {
        // check for an alias, if any. for now, assume first alias is the
        // official one.
        var mRoomName = room.currentState.getStateEvents("m.room.name", "");
        if (mRoomName && mRoomName.getContent() && mRoomName.getContent().name) {
            return mRoomName.getContent().name;
        }
    }

    var alias = room.getCanonicalAlias();

    if (!alias) {
        var aliases = room.getAliases();

        if (aliases.length) {
            alias = aliases[0];
        }
    }
    if (alias) {
        return alias;
    }

    // get members that are NOT ourselves and are actually in the room.
    var otherMembers = utils.filter(room.currentState.getMembers(), function(m) {
        return (m.userId !== userId && m.membership !== "leave");
    });
    var allMembers = utils.filter(room.currentState.getMembers(), function(m) {
        return (m.membership !== "leave");
    });
    var myMemberEventArray = utils.filter(room.currentState.getMembers(), function(m) {
        return (m.userId == userId);
    });
    var myMemberEvent = (
        (myMemberEventArray.length && myMemberEventArray[0].events) ?
            myMemberEventArray[0].events.member.event : undefined
    );

    // TODO: Localisation
    if (myMemberEvent && myMemberEvent.content.membership == "invite") {
        if (room.currentState.getMember(myMemberEvent.sender)) {
            // extract who invited us to the room
            return "Invite from " + room.currentState.getMember(
                myMemberEvent.sender
            ).name;
        } else if (allMembers[0].events.member) {
            // use the sender field from the invite event, although this only
            // gets us the mxid
            return "Invite from " + myMemberEvent.sender;
        } else {
            return "Room Invite";
        }
    }


    if (otherMembers.length === 0) {
        if (allMembers.length === 1) {
            // self-chat, peeked room with 1 participant,
            // or inbound invite, or outbound 3PID invite.
            if (allMembers[0].userId === userId) {
                var thirdPartyInvites =
                    room.currentState.getStateEvents("m.room.third_party_invite");
                if (thirdPartyInvites && thirdPartyInvites.length > 0) {
                    var name = "Inviting " +
                               thirdPartyInvites[0].getContent().display_name;
                    if (thirdPartyInvites.length > 1) {
                        if (thirdPartyInvites.length == 2) {
                            name += " and " +
                                    thirdPartyInvites[1].getContent().display_name;
                        }
                        else {
                            name += " and " +
                                    thirdPartyInvites.length + " others";
                        }
                    }
                    return name;
                }
                else {
                    return "Empty room";
                }
            }
            else {
                return allMembers[0].name;
            }
        }
        else {
            // there really isn't anyone in this room...
            return "Empty room";
        }
    }
    else if (otherMembers.length === 1) {
        return otherMembers[0].name;
    }
    else if (otherMembers.length === 2) {
        return (
            otherMembers[0].name + " and " + otherMembers[1].name
        );
    }
    else {
        return (
            otherMembers[0].name + " and " + (otherMembers.length - 1) + " others"
        );
    }
}

// FIXME: copypasted from sync.js
function reEmit(reEmitEntity, emittableEntity, eventNames) {
    utils.forEach(eventNames, function(eventName) {
        // setup a listener on the entity (the Room, User, etc) for this event
        emittableEntity.on(eventName, function() {
            // take the args from the listener and reuse them, adding the
            // event name to the arg list so it works with .emit()
            // Transformation Example:
            // listener on "foo" => function(a,b) { ... }
            // Re-emit on "thing" => thing.emit("foo", a, b)
            var newArgs = [eventName];
            for (var i = 0; i < arguments.length; i++) {
                newArgs.push(arguments[i]);
            }
            reEmitEntity.emit.apply(reEmitEntity, newArgs);
        });
    });
}

/**
 * The Room class.
 */
module.exports = Room;

/**
<<<<<<< HEAD
=======
 * Fires whenever the timeline in a room is updated.
 * @event module:client~MatrixClient#"Room.timeline"
 * @param {MatrixEvent} event The matrix event which caused this event to fire.
 * @param {Room} room The room whose Room.timeline was updated.
 * @param {boolean} toStartOfTimeline True if this event was added to the start
 * @param {boolean} removed True if this event has just been removed from the timeline
 * (beginning; oldest) of the timeline e.g. due to pagination.
 *
 * @param {object} data  more data about the event
 *
 * @param {module:event-timeline.EventTimeline} data.timeline the timeline the
 * event was added to/removed from
 *
 * @param {boolean} data.liveEvent true if the event was a real-time event
 * added to the end of the live timeline
 *
 * @example
 * matrixClient.on("Room.timeline",
 *                 function(event, room, toStartOfTimeline, removed, data) {
 *   if (!toStartOfTimeline && data.liveEvent) {
 *     var messageToAppend = room.timeline.[room.timeline.length - 1];
 *   }
 * });
 */

/**
 * Fires whenever the live timeline in a room is reset.
 *
 * When we get a 'limited' sync (for example, after a network outage), we reset
 * the live timeline to be empty before adding the recent events to the new
 * timeline. This event is fired after the timeline is reset, and before the
 * new events are added.
 *
 * @event module:client~MatrixClient#"Room.timelineReset"
 * @param {Room} room The room whose live timeline was reset.
 */

/**
>>>>>>> 692b3107
 * Fires when an event we had previously received is redacted.
 *
 * (Note this is *not* fired when the redaction happens before we receive the
 * event).
 *
 * @event module:client~MatrixClient#"Room.redaction"
 * @param {MatrixEvent} event The matrix event which was redacted
 * @param {Room} room The room containing the redacted event
 */

/**
 * Fires whenever the name of a room is updated.
 * @event module:client~MatrixClient#"Room.name"
 * @param {Room} room The room whose Room.name was updated.
 * @example
 * matrixClient.on("Room.name", function(room){
 *   var newName = room.name;
 * });
 */

/**
 * Fires whenever a receipt is received for a room
 * @event module:client~MatrixClient#"Room.receipt"
 * @param {event} event The receipt event
 * @param {Room} room The room whose receipts was updated.
 * @example
 * matrixClient.on("Room.receipt", function(event, room){
 *   var receiptContent = event.getContent();
 * });
 */

/**
 * Fires whenever a room's tags are updated.
 * @event module:client~MatrixClient#"Room.tags"
 * @param {event} event The tags event
 * @param {Room} room The room whose Room.tags was updated.
 * @example
 * matrixClient.on("Room.tags", function(event, room){
 *   var newTags = event.getContent().tags;
 *   if (newTags["favourite"]) showStar(room);
 * });
 */

/**
 * Fires whenever a room's account_data is updated.
 * @event module:client~MatrixClient#"Room.accountData"
 * @param {event} event The account_data event
 * @param {Room} room The room whose account_data was updated.
 * @example
 * matrixClient.on("Room.accountData", function(event, room){
 *   if (event.getType() === "m.room.colorscheme") {
 *       applyColorScheme(event.getContents());
 *   }
 * });
 */

/**
 * Fires when the status of a transmitted event is updated.
 *
 * <p>When an event is first transmitted, a temporary copy of the event is
 * inserted into the timeline, with a temporary event id, and a status of
 * 'SENDING'.
 *
 * <p>Once the echo comes back from the server, the content of the event
 * (MatrixEvent.event) is replaced by the complete event from the homeserver,
 * thus updating its event id, as well as server-generated fields such as the
 * timestamp. Its status is set to null.
 *
 * <p>Once the /send request completes, if the remote echo has not already
 * arrived, the event is updated with a new event id and the status is set to
 * 'SENT'. The server-generated fields are of course not updated yet.
 *
 * <p>If the /send fails, In this case, the event's status is set to
 * 'NOT_SENT'. If it is later resent, the process starts again, setting the
 * status to 'SENDING'. Alternatively, the message may be cancelled, which
 * removes the event from the room, and sets the status to 'CANCELLED'.
 *
 * <p>This event is raised to reflect each of the transitions above.
 *
 * @event module:client~MatrixClient#"Room.localEchoUpdated"
 *
 * @param {MatrixEvent} event The matrix event which has been updated
 *
 * @param {Room} room The room containing the redacted event
 *
 * @param {string} oldEventId The previous event id (the temporary event id,
 *    except when updating a successfully-sent event when its echo arrives)
 *
 * @param {EventStatus} oldStatus The previous event status.
 */<|MERGE_RESOLUTION|>--- conflicted
+++ resolved
@@ -1228,47 +1228,6 @@
 module.exports = Room;
 
 /**
-<<<<<<< HEAD
-=======
- * Fires whenever the timeline in a room is updated.
- * @event module:client~MatrixClient#"Room.timeline"
- * @param {MatrixEvent} event The matrix event which caused this event to fire.
- * @param {Room} room The room whose Room.timeline was updated.
- * @param {boolean} toStartOfTimeline True if this event was added to the start
- * @param {boolean} removed True if this event has just been removed from the timeline
- * (beginning; oldest) of the timeline e.g. due to pagination.
- *
- * @param {object} data  more data about the event
- *
- * @param {module:event-timeline.EventTimeline} data.timeline the timeline the
- * event was added to/removed from
- *
- * @param {boolean} data.liveEvent true if the event was a real-time event
- * added to the end of the live timeline
- *
- * @example
- * matrixClient.on("Room.timeline",
- *                 function(event, room, toStartOfTimeline, removed, data) {
- *   if (!toStartOfTimeline && data.liveEvent) {
- *     var messageToAppend = room.timeline.[room.timeline.length - 1];
- *   }
- * });
- */
-
-/**
- * Fires whenever the live timeline in a room is reset.
- *
- * When we get a 'limited' sync (for example, after a network outage), we reset
- * the live timeline to be empty before adding the recent events to the new
- * timeline. This event is fired after the timeline is reset, and before the
- * new events are added.
- *
- * @event module:client~MatrixClient#"Room.timelineReset"
- * @param {Room} room The room whose live timeline was reset.
- */
-
-/**
->>>>>>> 692b3107
  * Fires when an event we had previously received is redacted.
  *
  * (Note this is *not* fired when the redaction happens before we receive the
