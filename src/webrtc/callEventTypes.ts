// allow non-camelcase as these are events type that go onto the wire
/* eslint-disable camelcase */

import { CallErrorCode } from "./call";

// TODO: Change to "sdp_stream_metadata" when MSC3077 is merged
export const SDPStreamMetadataKey = "org.matrix.msc3077.sdp_stream_metadata";

export enum SDPStreamMetadataPurpose {
    Usermedia = "m.usermedia",
    Screenshare = "m.screenshare",
}

export interface SDPStreamMetadataObject {
    purpose: SDPStreamMetadataPurpose;
    audio_muted: boolean;
    video_muted: boolean;
}

export interface SDPStreamMetadata {
    [key: string]: SDPStreamMetadataObject;
}

export interface CallCapabilities {
    'm.call.transferee': boolean;
    'm.call.dtmf': boolean;
}

export interface CallReplacesTarget {
    id: string;
    display_name: string;
    avatar_url: string;
}

export interface MCallBase {
    call_id: string;
    version: string | number;
    party_id?: string;
}

export interface MCallAnswer extends MCallBase {
    answer: RTCSessionDescription;
    capabilities?: CallCapabilities;
    [SDPStreamMetadataKey]: SDPStreamMetadata;
}

export interface MCallSelectAnswer extends MCallBase {
    selected_party_id: string;
}

export interface MCallInviteNegotiate extends MCallBase {
    offer: RTCSessionDescription;
    description: RTCSessionDescription;
    lifetime: number;
<<<<<<< HEAD
    capabilities: CallCapabilities;
    invitee?: string;
=======
    capabilities?: CallCapabilities;
>>>>>>> 2783d162
    [SDPStreamMetadataKey]: SDPStreamMetadata;
}

export interface MCallSDPStreamMetadataChanged extends MCallBase {
    [SDPStreamMetadataKey]: SDPStreamMetadata;
}

export interface MCallReplacesEvent extends MCallBase {
    replacement_id: string;
    target_user: CallReplacesTarget;
    create_call: string;
    await_call: string;
    target_room: string;
}

export interface MCAllAssertedIdentity extends MCallBase {
    asserted_identity: {
        id: string;
        display_name: string;
        avatar_url: string;
    };
}

export interface MCallCandidates extends MCallBase {
    candidates: RTCIceCandidate[];
}

export interface MCallHangupReject extends MCallBase {
    reason?: CallErrorCode;
}

/* eslint-enable camelcase */<|MERGE_RESOLUTION|>--- conflicted
+++ resolved
@@ -52,12 +52,8 @@
     offer: RTCSessionDescription;
     description: RTCSessionDescription;
     lifetime: number;
-<<<<<<< HEAD
-    capabilities: CallCapabilities;
+    capabilities?: CallCapabilities;
     invitee?: string;
-=======
-    capabilities?: CallCapabilities;
->>>>>>> 2783d162
     [SDPStreamMetadataKey]: SDPStreamMetadata;
 }
 
