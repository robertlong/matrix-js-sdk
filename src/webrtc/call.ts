/*
Copyright 2015, 2016 OpenMarket Ltd
Copyright 2017 New Vector Ltd
Copyright 2019, 2020 The Matrix.org Foundation C.I.C.

Licensed under the Apache License, Version 2.0 (the "License");
you may not use this file except in compliance with the License.
You may obtain a copy of the License at

    http://www.apache.org/licenses/LICENSE-2.0

Unless required by applicable law or agreed to in writing, software
distributed under the License is distributed on an "AS IS" BASIS,
WITHOUT WARRANTIES OR CONDITIONS OF ANY KIND, either express or implied.
See the License for the specific language governing permissions and
limitations under the License.
*/

/**
 * This is an internal module. See {@link createNewMatrixCall} for the public API.
 * @module webrtc/call
 */

import { logger } from '../logger';
import { EventEmitter } from 'events';
import * as utils from '../utils';
import MatrixEvent from '../models/event';
import { EventType } from '../@types/event';
import { RoomMember } from '../models/room-member';
import { randomString } from '../randomstring';
import {
    MCallReplacesEvent,
    MCallAnswer,
    MCallOfferNegotiate,
    CallCapabilities,
    SDPStreamMetadataPurpose,
    SDPStreamMetadata,
    SDPStreamMetadataKey,
} from './callEventTypes';
import { CallFeed } from './callFeed';

// events: hangup, error(err), replaced(call), state(state, oldState)

/**
 * Fires whenever an error occurs when call.js encounters an issue with setting up the call.
 * <p>
 * The error given will have a code equal to either `MatrixCall.ERR_LOCAL_OFFER_FAILED` or
 * `MatrixCall.ERR_NO_USER_MEDIA`. `ERR_LOCAL_OFFER_FAILED` is emitted when the local client
 * fails to create an offer. `ERR_NO_USER_MEDIA` is emitted when the user has denied access
 * to their audio/video hardware.
 *
 * @event module:webrtc/call~MatrixCall#"error"
 * @param {Error} err The error raised by MatrixCall.
 * @example
 * matrixCall.on("error", function(err){
 *   console.error(err.code, err);
 * });
 */

interface CallOpts {
    roomId?: string,
    client?: any, // Fix when client is TSified
    forceTURN?: boolean,
    turnServers?: Array<TurnServer>,
}

interface TurnServer {
    urls: Array<string>,
    username?: string,
    password?: string,
    ttl?: number,
}

interface AssertedIdentity {
    id: string,
    displayName: string,
}

export enum CallState {
    Fledgling = 'fledgling',
    InviteSent = 'invite_sent',
    WaitLocalMedia = 'wait_local_media',
    CreateOffer = 'create_offer',
    CreateAnswer = 'create_answer',
    Connecting = 'connecting',
    Connected = 'connected',
    Ringing = 'ringing',
    Ended = 'ended',
}

export enum CallType {
    Voice = 'voice',
    Video = 'video',
}

export enum CallDirection {
    Inbound = 'inbound',
    Outbound = 'outbound',
}

export enum CallParty {
    Local = 'local',
    Remote = 'remote',
}

export enum CallEvent {
    Hangup = 'hangup',
    State = 'state',
    Error = 'error',
    Replaced = 'replaced',

    // The value of isLocalOnHold() has changed
    LocalHoldUnhold = 'local_hold_unhold',
    // The value of isRemoteOnHold() has changed
    RemoteHoldUnhold = 'remote_hold_unhold',
    // backwards compat alias for LocalHoldUnhold: remove in a major version bump
    HoldUnhold = 'hold_unhold',
    // Feeds have changed
    FeedsChanged = 'feeds_changed',

    AssertedIdentityChanged = 'asserted_identity_changed',
}

export enum CallErrorCode {
    /** The user chose to end the call */
    UserHangup = 'user_hangup',

    /** An error code when the local client failed to create an offer. */
    LocalOfferFailed = 'local_offer_failed',
    /**
     * An error code when there is no local mic/camera to use. This may be because
     * the hardware isn't plugged in, or the user has explicitly denied access.
     */
    NoUserMedia = 'no_user_media',

    /**
     * Error code used when a call event failed to send
     * because unknown devices were present in the room
     */
    UnknownDevices = 'unknown_devices',

    /**
     * Error code usewd when we fail to send the invite
     * for some reason other than there being unknown devices
     */
    SendInvite = 'send_invite',

    /**
     * An answer could not be created
     */
    CreateAnswer = 'create_answer',

    /**
     * Error code usewd when we fail to send the answer
     * for some reason other than there being unknown devices
     */
    SendAnswer = 'send_answer',

    /**
     * The session description from the other side could not be set
     */
    SetRemoteDescription = 'set_remote_description',

    /**
     * The session description from this side could not be set
     */
    SetLocalDescription = 'set_local_description',

    /**
     * A different device answered the call
     */
    AnsweredElsewhere = 'answered_elsewhere',

    /**
     * No media connection could be established to the other party
     */
    IceFailed = 'ice_failed',

    /**
     * The invite timed out whilst waiting for an answer
     */
    InviteTimeout = 'invite_timeout',

    /**
     * The call was replaced by another call
     */
    Replaced = 'replaced',

    /**
     * Signalling for the call could not be sent (other than the initial invite)
     */
    SignallingFailed = 'signalling_timeout',

    /**
     * The remote party is busy
     */
    UserBusy = 'user_busy'
}

enum ConstraintsType {
    Audio = "audio",
    Video = "video",
}

/**
 * The version field that we set in m.call.* events
 */
const VOIP_PROTO_VERSION = 1;

/** The fallback ICE server to use for STUN or TURN protocols. */
const FALLBACK_ICE_SERVER = 'stun:turn.matrix.org';

/** The length of time a call can be ringing for. */
const CALL_TIMEOUT_MS = 60000;

/** Retrieves sources from desktopCapturer */
export function getDesktopCapturerSources(): Promise<Array<DesktopCapturerSource>> {
    const options: GetSourcesOptions = {
        thumbnailSize: {
            height: 176,
            width: 312,
        },
        types: [
            "screen",
            "window",
        ],
    };
    return window.electron.getDesktopCapturerSources(options);
}

export class CallError extends Error {
    code: string;

    constructor(code: CallErrorCode, msg: string, err: Error) {
        // Stil ldon't think there's any way to have proper nested errors
        super(msg + ": " + err);

        this.code = code;
    }
}

function genCallID(): string {
    return Date.now().toString() + randomString(16);
}

/**
 * Construct a new Matrix Call.
 * @constructor
 * @param {Object} opts Config options.
 * @param {string} opts.roomId The room ID for this call.
 * @param {Object} opts.webRtc The WebRTC globals from the browser.
 * @param {boolean} opts.forceTURN whether relay through TURN should be forced.
 * @param {Object} opts.URL The URL global.
 * @param {Array<Object>} opts.turnServers Optional. A list of TURN servers.
 * @param {MatrixClient} opts.client The Matrix Client instance to send events to.
 */
export class MatrixCall extends EventEmitter {
    roomId: string;
    type: CallType;
    callId: string;
    state: CallState;
    hangupParty: CallParty;
    hangupReason: string;
    direction: CallDirection;
    ourPartyId: string;

    private client: any; // Fix when client is TSified
    private forceTURN: boolean;
    private turnServers: Array<TurnServer>;
    private candidateSendQueue: Array<RTCIceCandidate>;
    private candidateSendTries: number;
    private sentEndOfCandidates: boolean;
    private peerConn: RTCPeerConnection;
    private feeds: Array<CallFeed>;
    private screenSharingStream: MediaStream;
    // TODO: Rename to usermedia rather than AV for consistency
    private localAVStream: MediaStream;
    private usermediaSenders: Array<RTCRtpSender>;
    private screensharingSenders: Array<RTCRtpSender>;
    private inviteOrAnswerSent: boolean;
    private waitForLocalAVStream: boolean;
    // XXX: I don't know why this is called 'config'.
    // XXX: Do we even needs this? Seems to be unused
    private config: MediaStreamConstraints;
    private successor: MatrixCall;
    private opponentMember: RoomMember;
    private opponentVersion: number;
    // The party ID of the other side: undefined if we haven't chosen a partner
    // yet, null if we have but they didn't send a party ID.
    private opponentPartyId: string;
    private opponentCaps: CallCapabilities;
    private inviteTimeout: NodeJS.Timeout; // in the browser it's 'number'

    // The logic of when & if a call is on hold is nontrivial and explained in is*OnHold
    // This flag represents whether we want the other party to be on hold
    private remoteOnHold;

    // and this one we set when we're transitioning out of the hold state because we
    // can't tell the difference between that and the other party holding us
    private unholdingRemote;

    private micMuted;
    private vidMuted;

    // the stats for the call at the point it ended. We can't get these after we
    // tear the call down, so we just grab a snapshot before we stop the call.
    // The typescript definitions have this type as 'any' :(
    private callStatsAtEnd: any[];

    // Perfect negotiation state: https://www.w3.org/TR/webrtc/#perfect-negotiation-example
    private makingOffer: boolean;
    private ignoreOffer: boolean;

    // If candidates arrive before we've picked an opponent (which, in particular,
    // will happen if the opponent sends candidates eagerly before the user answers
    // the call) we buffer them up here so we can then add the ones from the party we pick
    private remoteCandidateBuffer = new Map<string, RTCIceCandidate[]>();

    private remoteAssertedIdentity: AssertedIdentity;

    private remoteSDPStreamMetadata: SDPStreamMetadata;

    constructor(opts: CallOpts) {
        super();
        this.roomId = opts.roomId;
        this.client = opts.client;
        this.type = null;
        this.forceTURN = opts.forceTURN;
        this.ourPartyId = this.client.deviceId;
        // Array of Objects with urls, username, credential keys
        this.turnServers = opts.turnServers || [];
        if (this.turnServers.length === 0 && this.client.isFallbackICEServerAllowed()) {
            this.turnServers.push({
                urls: [FALLBACK_ICE_SERVER],
            });
        }
        for (const server of this.turnServers) {
            utils.checkObjectHasKeys(server, ["urls"]);
        }

        this.callId = genCallID();
        this.state = CallState.Fledgling;

        // A queue for candidates waiting to go out.
        // We try to amalgamate candidates into a single candidate message where
        // possible
        this.candidateSendQueue = [];
        this.candidateSendTries = 0;

        this.sentEndOfCandidates = false;
        this.inviteOrAnswerSent = false;
        this.makingOffer = false;

        this.remoteOnHold = false;
        this.unholdingRemote = false;
        this.micMuted = false;
        this.vidMuted = false;

        this.feeds = [];

        this.usermediaSenders = [];
        this.screensharingSenders = [];
    }

    /**
     * Place a voice call to this room.
     * @throws If you have not specified a listener for 'error' events.
     */
    async placeVoiceCall() {
        logger.debug("placeVoiceCall");
        this.checkForErrorListener();
        const constraints = getUserMediaContraints(ConstraintsType.Audio);
        this.type = CallType.Voice;
        await this.placeCallWithConstraints(constraints);
    }

    /**
     * Place a video call to this room.
     * @throws If you have not specified a listener for 'error' events.
     */
    async placeVideoCall() {
        logger.debug("placeVideoCall");
        this.checkForErrorListener();
        const constraints = getUserMediaContraints(ConstraintsType.Video);
        this.type = CallType.Video;
        await this.placeCallWithConstraints(constraints);
    }

    public getOpponentMember() {
        return this.opponentMember;
    }

    public opponentCanBeTransferred() {
        return Boolean(this.opponentCaps && this.opponentCaps["m.call.transferee"]);
    }

    public getRemoteAssertedIdentity(): AssertedIdentity {
        return this.remoteAssertedIdentity;
    }

    /**
     * Returns an array of all CallFeeds
     * @returns {Array<CallFeed>} CallFeeds
     */
    public getFeeds(): Array<CallFeed> {
        return this.feeds;
    }

    /**
     * Returns an array of all local CallFeeds
     * @returns {Array<CallFeed>} local CallFeeds
     */
    public getLocalFeeds(): Array<CallFeed> {
        return this.feeds.filter((feed) => {return feed.isLocal()});
    }

    /**
     * Returns an array of all remote CallFeeds
     * @returns {Array<CallFeed>} remote CallFeeds
     */
    public getRemoteFeeds(): Array<CallFeed> {
        return this.feeds.filter((feed) => {return !feed.isLocal()});
    }

    /**
     * Generates and returns localSDPStreamMetadata
     * @returns {SDPStreamMetadata} localSDPStreamMetadata
     */
    private getLocalSDPStreamMetadata(): SDPStreamMetadata {
        const metadata = {};
        for (const localFeed of this.getLocalFeeds()) {
            metadata[localFeed.stream.id] = {
                purpose: localFeed.purpose,
            };
        }
        logger.debug("Got local SDPStreamMetadata", metadata);
        return metadata;
    }

    /**
     * Returns true if there are no incoming feeds,
     * otherwise returns false
     * @returns {boolean} no incoming feeds
     */
    public noIncomingFeeds(): boolean {
        return !this.feeds.some((feed) => !feed.isLocal());
    }

    private pushRemoteFeed(stream: MediaStream) {
        // Fallback to old behavior if the other side doesn't support SDPStreamMetadata
        if (!this.opponentSupportsSDPStreamMetadata()) {
            this.pushRemoteFeedWithoutMetadata(stream);
            return;
        }

        const userId = this.getOpponentMember().userId;
        const purpose = this.remoteSDPStreamMetadata[stream.id].purpose;

        if (!purpose) {
            logger.warn(`Ignoring stream with id ${stream.id} because we didn't get any metadata about it`);
            return;
        }

        // Try to find a feed with the same purpose as the new stream,
        // if we find it replace the old stream with the new one
        const existingFeed = this.getRemoteFeeds().find((feed) => feed.purpose === purpose);
        if (existingFeed) {
            existingFeed.setNewStream(stream);
        } else {
            this.feeds.push(new CallFeed(stream, userId, purpose, this.client, this.roomId));
            this.emit(CallEvent.FeedsChanged, this.feeds);
        }

        logger.info(`Pushed remote stream (id="${stream.id}", active="${stream.active}", purpose=${purpose})`);
    }

    /**
     * This method is used ONLY if the other client doesn't support sending SDPStreamMetadata
     */
    private pushRemoteFeedWithoutMetadata(stream: MediaStream) {
        const userId = this.getOpponentMember().userId;
        // We can guess the purpose here since the other client can only send one stream
        const purpose = SDPStreamMetadataPurpose.Usermedia;
        const oldRemoteStream = this.feeds.find((feed) => {return !feed.isLocal()})?.stream;

        // Note that we check by ID and always set the remote stream: Chrome appears
        // to make new stream objects when transceiver directionality is changed and the 'active'
        // status of streams change - Dave
        // If we already have a stream, check this stream has the same id
        if (oldRemoteStream && stream.id !== oldRemoteStream.id) {
            logger.warn(`Ignoring new stream ID ${stream.id}: we already have stream ID ${oldRemoteStream.id}`);
            return;
        }

        // Try to find a feed with the same stream id as the new stream,
        // if we find it replace the old stream with the new one
        const feed = this.feeds.find((feed) => feed.stream.id === stream.id);
        if (feed) {
            feed.setNewStream(stream);
        } else {
            this.feeds.push(new CallFeed(stream, userId, purpose, this.client, this.roomId));
            this.emit(CallEvent.FeedsChanged, this.feeds);
        }

        logger.info(`Pushed remote stream (id="${stream.id}", active="${stream.active}")`);
    }

    private pushLocalFeed(stream: MediaStream, purpose: SDPStreamMetadataPurpose, addToPeerConnection = true) {
        const userId = this.client.getUserId();

        // We try to replace an existing feed if there already is one with the same purpose
        const existingFeed = this.getLocalFeeds().find((feed) => feed.purpose === purpose);
        if (existingFeed) {
            existingFeed.setNewStream(stream);
        } else {
            this.feeds.push(new CallFeed(stream, userId, purpose, this.client, this.roomId));
            this.emit(CallEvent.FeedsChanged, this.feeds);
        }

        // why do we enable audio (and only audio) tracks here? -- matthew
        setTracksEnabled(stream.getAudioTracks(), true);

        if (addToPeerConnection) {
            const senderArray = purpose === SDPStreamMetadataPurpose.Usermedia ?
                this.usermediaSenders : this.screensharingSenders;
            // Empty the array
            senderArray.splice(0, senderArray.length);

            this.emit(CallEvent.FeedsChanged, this.feeds);
            for (const track of stream.getTracks()) {
                logger.info(
                    `Adding track (` +
                    `id="${track.id}", ` +
                    `kind="${track.kind}", ` +
                    `streamId="${stream.id}", ` +
                    `streamPurpose="${purpose}"` +
                    `) to peer connection`,
                )
                senderArray.push(this.peerConn.addTrack(track, stream));
            }
        }

        logger.info(`Pushed local stream (id="${stream.id}", active="${stream.active}", purpose="${purpose}")`);
    }

    private deleteAllFeeds() {
        this.feeds = [];
        this.emit(CallEvent.FeedsChanged, this.feeds);
    }

    private deleteFeedByStream(stream: MediaStream) {
        logger.debug(`Removing feed with stream id ${stream.id}`);

        const feed = this.feeds.find((feed) => feed.stream.id === stream.id);
        if (!feed) {
            logger.warn(`Didn't find the feed with stream id ${stream.id} to delete`);
            return;
        }

        this.feeds.splice(this.feeds.indexOf(feed), 1);
        this.emit(CallEvent.FeedsChanged, this.feeds);
    }

    // The typescript definitions have this type as 'any' :(
    public async getCurrentCallStats(): Promise<any[]> {
        if (this.callHasEnded()) {
            return this.callStatsAtEnd;
        }

        return this.collectCallStats();
    }

    private async collectCallStats(): Promise<any[]> {
        // This happens when the call fails before it starts.
        // For example when we fail to get capture sources
        if (!this.peerConn) return;

        const statsReport = await this.peerConn.getStats();
        const stats = [];
        for (const item of statsReport) {
            stats.push(item[1]);
        }

        return stats;
    }

    /**
     * Configure this call from an invite event. Used by MatrixClient.
     * @param {MatrixEvent} event The m.call.invite event
     */
    async initWithInvite(event: MatrixEvent) {
        const invite = event.getContent();
        this.direction = CallDirection.Inbound;

        // make sure we have valid turn creds. Unless something's gone wrong, it should
        // poll and keep the credentials valid so this should be instant.
        const haveTurnCreds = await this.client._checkTurnServers();
        if (!haveTurnCreds) {
            logger.warn("Failed to get TURN credentials! Proceeding with call anyway...");
        }

        const sdpStreamMetadata = invite[SDPStreamMetadataKey];
        if (sdpStreamMetadata) {
            this.remoteSDPStreamMetadata = sdpStreamMetadata;
        } else {
            logger.debug("Did not get any SDPStreamMetadata! Can not send/receive multiple streams");
        }

        this.peerConn = this.createPeerConnection();
        // we must set the party ID before await-ing on anything: the call event
        // handler will start giving us more call events (eg. candidates) so if
        // we haven't set the party ID, we'll ignore them.
        this.chooseOpponent(event);
        try {
            await this.peerConn.setRemoteDescription(invite.offer);
            await this.addBufferedIceCandidates();
        } catch (e) {
            logger.debug("Failed to set remote description", e);
            this.terminate(CallParty.Local, CallErrorCode.SetRemoteDescription, false);
            return;
        }

        const remoteStream = this.feeds.find((feed) => {return !feed.isLocal()})?.stream;

        // According to previous comments in this file, firefox at some point did not
        // add streams until media started ariving on them. Testing latest firefox
        // (81 at time of writing), this is no longer a problem, so let's do it the correct way.
        if (!remoteStream || remoteStream.getTracks().length === 0) {
            logger.error("No remote stream or no tracks after setting remote description!");
            this.terminate(CallParty.Local, CallErrorCode.SetRemoteDescription, false);
            return;
        }

        this.type = remoteStream.getTracks().some(t => t.kind === 'video') ? CallType.Video : CallType.Voice;

        this.setState(CallState.Ringing);

        if (event.getLocalAge()) {
            setTimeout(() => {
                if (this.state == CallState.Ringing) {
                    logger.debug("Call invite has expired. Hanging up.");
                    this.hangupParty = CallParty.Remote; // effectively
                    this.setState(CallState.Ended);
                    this.stopAllMedia();
                    if (this.peerConn.signalingState != 'closed') {
                        this.peerConn.close();
                    }
                    this.emit(CallEvent.Hangup);
                }
            }, invite.lifetime - event.getLocalAge());
        }
    }

    /**
     * Configure this call from a hangup or reject event. Used by MatrixClient.
     * @param {MatrixEvent} event The m.call.hangup event
     */
    initWithHangup(event: MatrixEvent) {
        // perverse as it may seem, sometimes we want to instantiate a call with a
        // hangup message (because when getting the state of the room on load, events
        // come in reverse order and we want to remember that a call has been hung up)
        this.setState(CallState.Ended);
    }

    /**
     * Answer a call.
     */
    async answer() {
        if (this.inviteOrAnswerSent) {
            return;
        }

        logger.debug(`Answering call ${this.callId} of type ${this.type}`);

        if (!this.localAVStream && !this.waitForLocalAVStream) {
            const constraints = getUserMediaContraints(
                this.type == CallType.Video ?
                    ConstraintsType.Video:
                    ConstraintsType.Audio,
            );
            logger.log("Getting user media with constraints", constraints);
            this.setState(CallState.WaitLocalMedia);
            this.waitForLocalAVStream = true;

            try {
                const mediaStream = await navigator.mediaDevices.getUserMedia(constraints);
                this.waitForLocalAVStream = false;
                this.gotUserMediaForAnswer(mediaStream);
            } catch (e) {
                this.getUserMediaFailed(e);
                return
            }
        } else if (this.localAVStream) {
            this.gotUserMediaForAnswer(this.localAVStream);
        } else if (this.waitForLocalAVStream) {
            this.setState(CallState.WaitLocalMedia);
        }
    }

    /**
     * Replace this call with a new call, e.g. for glare resolution. Used by
     * MatrixClient.
     * @param {MatrixCall} newCall The new call.
     */
    replacedBy(newCall: MatrixCall) {
        logger.debug(this.callId + " being replaced by " + newCall.callId);
        if (this.state === CallState.WaitLocalMedia) {
            logger.debug("Telling new call to wait for local media");
            newCall.waitForLocalAVStream = true;
        } else if (this.state === CallState.CreateOffer) {
            logger.debug("Handing local stream to new call");
            newCall.gotUserMediaForAnswer(this.localAVStream);
            delete(this.localAVStream);
        } else if (this.state === CallState.InviteSent) {
            logger.debug("Handing local stream to new call");
            newCall.gotUserMediaForAnswer(this.localAVStream);
            delete(this.localAVStream);
        }
        this.successor = newCall;
        this.emit(CallEvent.Replaced, newCall);
        this.hangup(CallErrorCode.Replaced, true);
    }

    /**
     * Hangup a call.
     * @param {string} reason The reason why the call is being hung up.
     * @param {boolean} suppressEvent True to suppress emitting an event.
     */
    hangup(reason: CallErrorCode, suppressEvent: boolean) {
        if (this.callHasEnded()) return;

        logger.debug("Ending call " + this.callId);
        this.terminate(CallParty.Local, reason, !suppressEvent);
        // We don't want to send hangup here if we didn't even get to sending an invite
        if (this.state === CallState.WaitLocalMedia) return;
        const content = {};
        // Continue to send no reason for user hangups temporarily, until
        // clients understand the user_hangup reason (voip v1)
        if (reason !== CallErrorCode.UserHangup) content['reason'] = reason;
        this.sendVoipEvent(EventType.CallHangup, content);
    }

    /**
     * Reject a call
     * This used to be done by calling hangup, but is a separate method and protocol
     * event as of MSC2746.
     */
    reject() {
        if (this.state !== CallState.Ringing) {
            throw Error("Call must be in 'ringing' state to reject!");
        }

        if (this.opponentVersion < 1) {
            logger.info(
                `Opponent version is less than 1 (${this.opponentVersion}): sending hangup instead of reject`,
            );
            this.hangup(CallErrorCode.UserHangup, true);
            return;
        }

        logger.debug("Rejecting call: " + this.callId);
        this.terminate(CallParty.Local, CallErrorCode.UserHangup, true);
        this.sendVoipEvent(EventType.CallReject, {});
    }

    /**
     * Returns true if this.remoteSDPStreamMetadata is defined, otherwise returns false
     * @returns {boolean} can screenshare
     */
    public opponentSupportsSDPStreamMetadata(): boolean {
        return Boolean(this.remoteSDPStreamMetadata);
    }

    /**
     * If there is a screensharing stream returns true, otherwise returns false
     * @returns {boolean} is screensharing
     */
    public isScreensharing(): boolean {
        return Boolean(this.screenSharingStream);
    }

    /**
     * Starts/stops screensharing
     * @param enabled the desired screensharing state
     * @param selectDesktopCapturerSource callBack to select a screensharing stream on desktop
     * @returns {boolean} new screensharing state
     */
    public async setScreensharingEnabled(
        enabled: boolean,
        selectDesktopCapturerSource?: () => Promise<DesktopCapturerSource>,
    ) {
        // Skip if there is nothing to do
        if (enabled && this.isScreensharing()) {
            logger.warn(`There is already a screensharing stream - there is nothing to do!`);
            return true;
        } else if (!enabled && !this.isScreensharing()) {
            logger.warn(`There already isn't a screensharing stream - there is nothing to do!`);
            return false;
        }

        // Fallback to replaceTrack()
        if (!this.opponentSupportsSDPStreamMetadata()) {
            return await this.setScreensharingEnabledWithoutMetadataSupport(enabled, selectDesktopCapturerSource);
        }

        logger.debug(`Set screensharing enabled? ${enabled}`);
        if (enabled) {
            try {
                this.screenSharingStream = await getScreensharingStream(selectDesktopCapturerSource);
                if (!this.screenSharingStream) return false;
                this.pushLocalFeed(this.screenSharingStream, SDPStreamMetadataPurpose.Screenshare);
                return true;
            } catch (err) {
                this.emit(CallEvent.Error,
                    new CallError(CallErrorCode.NoUserMedia, "Failed to get screen-sharing stream: ", err),
                );
                return false;
            }
        } else {
            for (const sender of this.screensharingSenders) {
                this.peerConn.removeTrack(sender);
            }
            this.deleteFeedByStream(this.screenSharingStream);
            for (const track of this.screenSharingStream.getTracks()) {
                track.stop();
            }
            this.screenSharingStream = null;
            return false;
        }
    }

    /**
     * Starts/stops screensharing
     * Should be used ONLY if the opponent doesn't support SDPStreamMetadata
     * @param enabled the desired screensharing state
     * @param selectDesktopCapturerSource callBack to select a screensharing stream on desktop
     * @returns {boolean} new screensharing state
     */
    private async setScreensharingEnabledWithoutMetadataSupport(
        enabled: boolean,
        selectDesktopCapturerSource?: () => Promise<DesktopCapturerSource>,
    ) {
        logger.debug(`Set screensharing enabled? ${enabled} using replaceTrack()`);
        if (enabled) {
            try {
                this.screenSharingStream = await getScreensharingStream(selectDesktopCapturerSource);
                if (!this.screenSharingStream) return false;

                const track = this.screenSharingStream.getTracks().find((track) => {
                    return track.kind === "video";
                });
                const sender = this.usermediaSenders.find((sender) => {
                    return sender.track?.kind === "video";
                });
                sender.replaceTrack(track);

                this.pushLocalFeed(this.screenSharingStream, SDPStreamMetadataPurpose.Screenshare, false);

                return true;
            } catch (err) {
                this.emit(CallEvent.Error,
                    new CallError(CallErrorCode.NoUserMedia, "Failed to get screen-sharing stream: ", err),
                );
                return false;
            }
        } else {
            const track = this.localAVStream.getTracks().find((track) => {
                return track.kind === "video";
            });
            const sender = this.usermediaSenders.find((sender) => {
                return sender.track?.kind === "video";
            });
            sender.replaceTrack(track);

            this.deleteFeedByStream(this.screenSharingStream);
            for (const track of this.screenSharingStream.getTracks()) {
                track.stop();
            }
            this.screenSharingStream = null;

            return false;
        }
    }

    /**
     * Set whether our outbound video should be muted or not.
     * @param {boolean} muted True to mute the outbound video.
     */
    setLocalVideoMuted(muted: boolean) {
        this.vidMuted = muted;
        this.updateMuteStatus();
    }

    /**
     * Check if local video is muted.
     *
     * If there are multiple video tracks, <i>all</i> of the tracks need to be muted
     * for this to return true. This means if there are no video tracks, this will
     * return true.
     * @return {Boolean} True if the local preview video is muted, else false
     * (including if the call is not set up yet).
     */
    isLocalVideoMuted(): boolean {
        return this.vidMuted;
    }

    /**
     * Set whether the microphone should be muted or not.
     * @param {boolean} muted True to mute the mic.
     */
    setMicrophoneMuted(muted: boolean) {
        this.micMuted = muted;
        this.updateMuteStatus();
    }

    /**
     * Check if the microphone is muted.
     *
     * If there are multiple audio tracks, <i>all</i> of the tracks need to be muted
     * for this to return true. This means if there are no audio tracks, this will
     * return true.
     * @return {Boolean} True if the mic is muted, else false (including if the call
     * is not set up yet).
     */
    isMicrophoneMuted(): boolean {
        return this.micMuted;
    }

    /**
     * @returns true if we have put the party on the other side of the call on hold
     * (that is, we are signalling to them that we are not listening)
     */
    isRemoteOnHold(): boolean {
        return this.remoteOnHold;
    }

    setRemoteOnHold(onHold: boolean) {
        if (this.isRemoteOnHold() === onHold) return;
        this.remoteOnHold = onHold;
        if (!onHold) this.unholdingRemote = true;

        for (const tranceiver of this.peerConn.getTransceivers()) {
            // We set 'inactive' rather than 'sendonly' because we're not planning on
            // playing music etc. to the other side.
            tranceiver.direction = onHold ? 'inactive' : 'sendrecv';
        }
        this.updateMuteStatus();

        this.emit(CallEvent.RemoteHoldUnhold, this.remoteOnHold);
    }

    /**
     * Indicates whether we are 'on hold' to the remote party (ie. if true,
     * they cannot hear us). Note that this will return true when we put the
     * remote on hold too due to the way hold is implemented (since we don't
     * wish to play hold music when we put a call on hold, we use 'inactive'
     * rather than 'sendonly')
     * @returns true if the other party has put us on hold
     */
    isLocalOnHold(): boolean {
        if (this.state !== CallState.Connected) return false;
        if (this.unholdingRemote) return false;

        let callOnHold = true;

        // We consider a call to be on hold only if *all* the tracks are on hold
        // (is this the right thing to do?)
        for (const tranceiver of this.peerConn.getTransceivers()) {
            const trackOnHold = ['inactive', 'recvonly'].includes(tranceiver.currentDirection);

            if (!trackOnHold) callOnHold = false;
        }

        return callOnHold;
    }

    /**
     * Sends a DTMF digit to the other party
     * @param digit The digit (nb. string - '#' and '*' are dtmf too)
     */
    sendDtmfDigit(digit: string) {
        for (const sender of this.peerConn.getSenders()) {
            if (sender.track.kind === 'audio' && sender.dtmf) {
                sender.dtmf.insertDTMF(digit);
                return;
            }
        }

        throw new Error("Unable to find a track to send DTMF on");
    }

    private updateMuteStatus() {
        if (!this.localAVStream) {
            return;
        }

        const micShouldBeMuted = this.micMuted || this.remoteOnHold;
        setTracksEnabled(this.localAVStream.getAudioTracks(), !micShouldBeMuted);

        const vidShouldBeMuted = this.vidMuted || this.remoteOnHold;
        setTracksEnabled(this.localAVStream.getVideoTracks(), !vidShouldBeMuted);
    }

    /**
     * Internal
     * @param {Object} stream
     */
    private gotUserMediaForInvite = async (stream: MediaStream) => {
        if (this.successor) {
            this.successor.gotUserMediaForAnswer(stream);
            return;
        }
        if (this.callHasEnded()) {
            this.stopAllMedia();
            return;
        }

        this.localAVStream = stream;
        this.pushLocalFeed(stream, SDPStreamMetadataPurpose.Usermedia);
        this.setState(CallState.CreateOffer);

        logger.info("Got local AV stream with id " + this.localAVStream.id);
        logger.debug("gotUserMediaForInvite -> " + this.type);
        // Now we wait for the negotiationneeded event
    };

    private async sendAnswer() {
        const answerContent = {
            answer: {
                sdp: this.peerConn.localDescription.sdp,
                // type is now deprecated as of Matrix VoIP v1, but
                // required to still be sent for backwards compat
                type: this.peerConn.localDescription.type,
            },
            [SDPStreamMetadataKey]: this.getLocalSDPStreamMetadata(),
        } as MCallAnswer;

        if (this.client._supportsCallTransfer) {
            answerContent.capabilities = {
                'm.call.transferee': true,
            }
        }

        // We have just taken the local description from the peerconnection which will
        // contain all the local candidates added so far, so we can discard any candidates
        // we had queued up because they'll be in the answer.
        logger.info(`Discarding ${this.candidateSendQueue.length} candidates that will be sent in answer`);
        this.candidateSendQueue = [];

        try {
            await this.sendVoipEvent(EventType.CallAnswer, answerContent);
            // If this isn't the first time we've tried to send the answer,
            // we may have candidates queued up, so send them now.
            this.inviteOrAnswerSent = true;
        } catch (error) {
            // We've failed to answer: back to the ringing state
            this.setState(CallState.Ringing);
            this.client.cancelPendingEvent(error.event);

            let code = CallErrorCode.SendAnswer;
            let message = "Failed to send answer";
            if (error.name == 'UnknownDeviceError') {
                code = CallErrorCode.UnknownDevices;
                message = "Unknown devices present in the room";
            }
            this.emit(CallEvent.Error, new CallError(code, message, error));
            throw error;
        }

        // error handler re-throws so this won't happen on error, but
        // we don't want the same error handling on the candidate queue
        this.sendCandidateQueue();
    }

    private gotUserMediaForAnswer = async (stream: MediaStream) => {
        if (this.callHasEnded()) {
            return;
        }

        this.pushLocalFeed(stream, SDPStreamMetadataPurpose.Usermedia);

        this.localAVStream = stream;
        logger.info("Got local AV stream with id " + this.localAVStream.id);

        this.setState(CallState.CreateAnswer);

        let myAnswer;
        try {
            this.getRidOfRTXCodecs();
            myAnswer = await this.peerConn.createAnswer();
        } catch (err) {
            logger.debug("Failed to create answer: ", err);
            this.terminate(CallParty.Local, CallErrorCode.CreateAnswer, true);
            return;
        }

        try {
            await this.peerConn.setLocalDescription(myAnswer);
            this.setState(CallState.Connecting);

            // Allow a short time for initial candidates to be gathered
            await new Promise(resolve => {
                setTimeout(resolve, 200);
            });

            this.sendAnswer();
        } catch (err) {
            logger.debug("Error setting local description!", err);
            this.terminate(CallParty.Local, CallErrorCode.SetLocalDescription, true);
            return;
        }
    };

    /**
     * Internal
     * @param {Object} event
     */
    private gotLocalIceCandidate = (event: RTCPeerConnectionIceEvent) => {
        if (event.candidate) {
            logger.debug(
                "Call " + this.callId + " got local ICE " + event.candidate.sdpMid + " candidate: " +
                event.candidate.candidate,
            );

            if (this.callHasEnded()) return;

            // As with the offer, note we need to make a copy of this object, not
            // pass the original: that broke in Chrome ~m43.
            if (event.candidate.candidate !== '' || !this.sentEndOfCandidates) {
                this.queueCandidate(event.candidate);

                if (event.candidate.candidate === '') this.sentEndOfCandidates = true;
            }
        }
    };

    private onIceGatheringStateChange = (event: Event) => {
        logger.debug("ice gathering state changed to " + this.peerConn.iceGatheringState);
        if (this.peerConn.iceGatheringState === 'complete' && !this.sentEndOfCandidates) {
            // If we didn't get an empty-string candidate to signal the end of candidates,
            // create one ourselves now gathering has finished.
            // We cast because the interface lists all the properties as required but we
            // only want to send 'candidate'
            // XXX: We probably want to send either sdpMid or sdpMLineIndex, as it's not strictly
            // correct to have a candidate that lacks both of these. We'd have to figure out what
            // previous candidates had been sent with and copy them.
            const c = {
                candidate: '',
            } as RTCIceCandidate;
            this.queueCandidate(c);
            this.sentEndOfCandidates = true;
        }
    };

    async onRemoteIceCandidatesReceived(ev: MatrixEvent) {
        if (this.callHasEnded()) {
            //debuglog("Ignoring remote ICE candidate because call has ended");
            return;
        }

        const cands = ev.getContent().candidates;
        if (!cands) {
            logger.info("Ignoring candidates event with no candidates!");
            return;
        }

        const fromPartyId = ev.getContent().version === 0 ? null : ev.getContent().party_id || null;

        if (this.opponentPartyId === undefined) {
            // we haven't picked an opponent yet so save the candidates
            logger.info(`Bufferring ${cands.length} candidates until we pick an opponent`);
            const bufferedCands = this.remoteCandidateBuffer.get(fromPartyId) || [];
            bufferedCands.push(...cands);
            this.remoteCandidateBuffer.set(fromPartyId, bufferedCands);
            return;
        }

        if (!this.partyIdMatches(ev.getContent())) {
            logger.info(
                `Ignoring candidates from party ID ${ev.getContent().party_id}: ` +
                `we have chosen party ID ${this.opponentPartyId}`,
            );

            return;
        }

        await this.addIceCandidates(cands);
    }

    /**
     * Used by MatrixClient.
     * @param {Object} msg
     */
    async onAnswerReceived(event: MatrixEvent) {
        logger.debug(`Got answer for call ID ${this.callId} from party ID ${event.getContent().party_id}`);

        if (this.callHasEnded()) {
            logger.debug(`Ignoring answer because call ID ${this.callId} has ended`);
            return;
        }

        if (this.opponentPartyId !== undefined) {
            logger.info(
                `Ignoring answer from party ID ${event.getContent().party_id}: ` +
                `we already have an answer/reject from ${this.opponentPartyId}`,
            );
            return;
        }

        this.chooseOpponent(event);
        await this.addBufferedIceCandidates();

        this.setState(CallState.Connecting);

        const sdpStreamMetadata = event.getContent()[SDPStreamMetadataKey];
        if (sdpStreamMetadata) {
            this.remoteSDPStreamMetadata = sdpStreamMetadata;
        } else {
            logger.warn("Did not get any SDPStreamMetadata! Can not send/receive multiple streams");
        }

        try {
            await this.peerConn.setRemoteDescription(event.getContent().answer);
        } catch (e) {
            logger.debug("Failed to set remote description", e);
            this.terminate(CallParty.Local, CallErrorCode.SetRemoteDescription, false);
            return;
        }

        // If the answer we selected has a party_id, send a select_answer event
        // We do this after setting the remote description since otherwise we'd block
        // call setup on it
        if (this.opponentPartyId !== null) {
            try {
                await this.sendVoipEvent(EventType.CallSelectAnswer, {
                    selected_party_id: this.opponentPartyId,
                });
            } catch (err) {
                // This isn't fatal, and will just mean that if another party has raced to answer
                // the call, they won't know they got rejected, so we carry on & don't retry.
                logger.warn("Failed to send select_answer event", err);
            }
        }
    }

    async onSelectAnswerReceived(event: MatrixEvent) {
        if (this.direction !== CallDirection.Inbound) {
            logger.warn("Got select_answer for an outbound call: ignoring");
            return;
        }

        const selectedPartyId = event.getContent().selected_party_id;

        if (selectedPartyId === undefined || selectedPartyId === null) {
            logger.warn("Got nonsensical select_answer with null/undefined selected_party_id: ignoring");
            return;
        }

        if (selectedPartyId !== this.ourPartyId) {
            logger.info(`Got select_answer for party ID ${selectedPartyId}: we are party ID ${this.ourPartyId}.`);
            // The other party has picked somebody else's answer
            this.terminate(CallParty.Remote, CallErrorCode.AnsweredElsewhere, true);
        }
    }

    async onNegotiateReceived(event: MatrixEvent) {
        const description = event.getContent().description;
        if (!description || !description.sdp || !description.type) {
            logger.info("Ignoring invalid m.call.negotiate event");
            return;
        }
        // Politeness always follows the direction of the call: in a glare situation,
        // we pick either the inbound or outbound call, so one side will always be
        // inbound and one outbound
        const polite = this.direction === CallDirection.Inbound;

        // Here we follow the perfect negotiation logic from
        // https://developer.mozilla.org/en-US/docs/Web/API/WebRTC_API/Perfect_negotiation
        const offerCollision = (
            (description.type === 'offer') &&
            (this.makingOffer || this.peerConn.signalingState != 'stable')
        );

        this.ignoreOffer = !polite && offerCollision;
        if (this.ignoreOffer) {
            logger.info("Ignoring colliding negotiate event because we're impolite");
            return;
        }

        const prevLocalOnHold = this.isLocalOnHold();

        if (description.type === 'answer') {
            // whenever we get an answer back, clear the flag we set whilst trying to un-hold
            // the other party: the state of the channels now reflects reality
            this.unholdingRemote = false;
        }

        const metadata = event.getContent()[SDPStreamMetadataKey];
        if (metadata) {
            this.remoteSDPStreamMetadata = metadata;
        } else {
            logger.warn("Received negotiation event without SDPStreamMetadata!")
        }

        try {
            await this.peerConn.setRemoteDescription(description);

            if (description.type === 'offer') {
<<<<<<< HEAD
                // First we sent the direction of the tranciever to what we'd like it to be,
                // irresepective of whether the other side has us on hold - so just whether we
                // want the call to be on hold or not. This is necessary because in a few lines,
                // we'll adjust the direction and unless we do this too, we'll never come off hold.
                for (const tranceiver of this.peerConn.getTransceivers()) {
                    tranceiver.direction = this.isRemoteOnHold() ? 'inactive' : 'sendrecv';
                }
                this.getRidOfRTXCodecs();
=======
>>>>>>> 8f9a682d
                const localDescription = await this.peerConn.createAnswer();
                await this.peerConn.setLocalDescription(localDescription);

                this.sendVoipEvent(EventType.CallNegotiate, {
                    description: this.peerConn.localDescription,
                    [SDPStreamMetadataKey]: this.getLocalSDPStreamMetadata(),
                });
            }
        } catch (err) {
            logger.warn("Failed to complete negotiation", err);
        }

        const newLocalOnHold = this.isLocalOnHold();
        if (prevLocalOnHold !== newLocalOnHold) {
            this.emit(CallEvent.LocalHoldUnhold, newLocalOnHold);
            // also this one for backwards compat
            this.emit(CallEvent.HoldUnhold, newLocalOnHold);
        }
    }

    async onAssertedIdentityReceived(event: MatrixEvent) {
        if (!event.getContent().asserted_identity) return;

        this.remoteAssertedIdentity = {
            id: event.getContent().asserted_identity.id,
            displayName: event.getContent().asserted_identity.display_name,
        };
        this.emit(CallEvent.AssertedIdentityChanged);
    }

    private callHasEnded(): boolean {
        // This exists as workaround to typescript trying to be clever and erroring
        // when putting if (this.state === CallState.Ended) return; twice in the same
        // function, even though that function is async.
        return this.state === CallState.Ended;
    }

    private gotLocalOffer = async (description: RTCSessionDescriptionInit) => {
        logger.debug("Created offer: ", description);

        if (this.callHasEnded()) {
            logger.debug("Ignoring newly created offer on call ID " + this.callId +
                " because the call has ended");
            return;
        }

        try {
            await this.peerConn.setLocalDescription(description);
        } catch (err) {
            logger.debug("Error setting local description!", err);
            this.terminate(CallParty.Local, CallErrorCode.SetLocalDescription, true);
            return;
        }

        if (this.peerConn.iceGatheringState === 'gathering') {
            // Allow a short time for initial candidates to be gathered
            await new Promise(resolve => {
                setTimeout(resolve, 200);
            });
        }

        if (this.callHasEnded()) return;

        const eventType = this.state === CallState.CreateOffer ? EventType.CallInvite : EventType.CallNegotiate;

        const content = {
            lifetime: CALL_TIMEOUT_MS,
        } as MCallOfferNegotiate;

        // clunky because TypeScript can't folow the types through if we use an expression as the key
        if (this.state === CallState.CreateOffer) {
            content.offer = this.peerConn.localDescription;
        } else {
            content.description = this.peerConn.localDescription;
        }

        if (this.client._supportsCallTransfer) {
            content.capabilities = {
                'm.call.transferee': true,
            }
        }

        content[SDPStreamMetadataKey] = this.getLocalSDPStreamMetadata();

        // Get rid of any candidates waiting to be sent: they'll be included in the local
        // description we just got and will send in the offer.
        logger.info(`Discarding ${this.candidateSendQueue.length} candidates that will be sent in offer`);
        this.candidateSendQueue = [];

        try {
            await this.sendVoipEvent(eventType, content);
        } catch (error) {
            logger.error("Failed to send invite", error);
            if (error.event) this.client.cancelPendingEvent(error.event);

            let code = CallErrorCode.SignallingFailed;
            let message = "Signalling failed";
            if (this.state === CallState.CreateOffer) {
                code = CallErrorCode.SendInvite;
                message = "Failed to send invite";
            }
            if (error.name == 'UnknownDeviceError') {
                code = CallErrorCode.UnknownDevices;
                message = "Unknown devices present in the room";
            }

            this.emit(CallEvent.Error, new CallError(code, message, error));
            this.terminate(CallParty.Local, code, false);

            // no need to carry on & send the candidate queue, but we also
            // don't want to rethrow the error
            return;
        }

        this.sendCandidateQueue();
        if (this.state === CallState.CreateOffer) {
            this.inviteOrAnswerSent = true;
            this.setState(CallState.InviteSent);
            this.inviteTimeout = setTimeout(() => {
                this.inviteTimeout = null;
                if (this.state === CallState.InviteSent) {
                    this.hangup(CallErrorCode.InviteTimeout, false);
                }
            }, CALL_TIMEOUT_MS);
        }
    };

    private getLocalOfferFailed = (err: Error) => {
        logger.error("Failed to get local offer", err);

        this.emit(
            CallEvent.Error,
            new CallError(
                CallErrorCode.LocalOfferFailed,
                "Failed to get local offer!", err,
            ),
        );
        this.terminate(CallParty.Local, CallErrorCode.LocalOfferFailed, false);
    };

    private getUserMediaFailed = (err: Error) => {
        if (this.successor) {
            this.successor.getUserMediaFailed(err);
            return;
        }

        logger.warn("Failed to get user media - ending call", err);

        this.emit(
            CallEvent.Error,
            new CallError(
                CallErrorCode.NoUserMedia,
                "Couldn't start capturing media! Is your microphone set up and " +
                "does this app have permission?", err,
            ),
        );
        this.terminate(CallParty.Local, CallErrorCode.NoUserMedia, false);
    };

    onIceConnectionStateChanged = () => {
        if (this.callHasEnded()) {
            return; // because ICE can still complete as we're ending the call
        }
        logger.debug(
            "Call ID " + this.callId + ": ICE connection state changed to: " + this.peerConn.iceConnectionState,
        );
        // ideally we'd consider the call to be connected when we get media but
        // chrome doesn't implement any of the 'onstarted' events yet
        if (this.peerConn.iceConnectionState == 'connected') {
            this.setState(CallState.Connected);
        } else if (this.peerConn.iceConnectionState == 'failed') {
            this.hangup(CallErrorCode.IceFailed, false);
        }
    };

    private onSignallingStateChanged = () => {
        logger.debug(
            "call " + this.callId + ": Signalling state changed to: " +
            this.peerConn.signalingState,
        );
    };

    private onTrack = (ev: RTCTrackEvent) => {
        if (ev.streams.length === 0) {
            logger.warn(`Streamless ${ev.track.kind} found: ignoring.`);
            return;
        }

        const stream = ev.streams[0];
        this.pushRemoteFeed(stream);
        stream.addEventListener("removetrack", () => this.deleteFeedByStream(stream));
    };

    /**
     * This method removes all video/rtx codecs from screensharing video
     * transceivers. This is necessary since they can cause problems. Without
     * this the following steps should produce an error:
     *   Chromium calls Firefox
     *   Firefox answers
     *   Firefox starts screen-sharing
     *   Chromium starts screen-sharing
     *   Call crashes for Chromium with:
     *       [96685:23:0518/162603.933321:ERROR:webrtc_video_engine.cc(3296)] RTX codec (PT=97) mapped to PT=96 which is not in the codec list.
     *       [96685:23:0518/162603.933377:ERROR:webrtc_video_engine.cc(1171)] GetChangedRecvParameters called without any video codecs.
     *       [96685:23:0518/162603.933430:ERROR:sdp_offer_answer.cc(4302)] Failed to set local video description recv parameters for m-section with mid='2'. (INVALID_PARAMETER)
     */
    private getRidOfRTXCodecs() {
        // RTCRtpReceiver.getCapabilities and RTCRtpSender.getCapabilities don't seem to be supported on FF
        if (!RTCRtpReceiver.getCapabilities || !RTCRtpSender.getCapabilities) return;

        const recvCodecs = RTCRtpReceiver.getCapabilities("video").codecs;
        const sendCodecs = RTCRtpSender.getCapabilities("video").codecs;
        const codecs = [...sendCodecs, ...recvCodecs];

        for (const codec of codecs) {
            if (codec.mimeType === "video/rtx") {
                const rtxCodecIndex = codecs.indexOf(codec);
                codecs.splice(rtxCodecIndex, 1);
            }
        }

        for (const trans of this.peerConn.getTransceivers()) {
            if (
                this.screensharingSenders.includes(trans.sender) &&
                    (
                        trans.sender.track?.kind === "video" ||
                        trans.receiver.track?.kind === "video"
                    )
            ) {
                trans.setCodecPreferences(codecs);
            }
        }
    }

    onNegotiationNeeded = async () => {
        logger.info("Negotation is needed!");

        if (this.state !== CallState.CreateOffer && this.opponentVersion === 0) {
            logger.info("Opponent does not support renegotiation: ignoring negotiationneeded event");
            return;
        }

        this.makingOffer = true;
        try {
            this.getRidOfRTXCodecs();
            const myOffer = await this.peerConn.createOffer();
            await this.gotLocalOffer(myOffer);
        } catch (e) {
            this.getLocalOfferFailed(e);
            return;
        } finally {
            this.makingOffer = false;
        }
    };

    onHangupReceived = (msg) => {
        logger.debug("Hangup received for call ID " + this.callId);

        // party ID must match (our chosen partner hanging up the call) or be undefined (we haven't chosen
        // a partner yet but we're treating the hangup as a reject as per VoIP v0)
        if (this.partyIdMatches(msg) || this.state === CallState.Ringing) {
            // default reason is user_hangup
            this.terminate(CallParty.Remote, msg.reason || CallErrorCode.UserHangup, true);
        } else {
            logger.info(`Ignoring message from party ID ${msg.party_id}: our partner is ${this.opponentPartyId}`);
        }
    };

    onRejectReceived = (msg) => {
        logger.debug("Reject received for call ID " + this.callId);

        // No need to check party_id for reject because if we'd received either
        // an answer or reject, we wouldn't be in state InviteSent

        const shouldTerminate = (
            // reject events also end the call if it's ringing: it's another of
            // our devices rejecting the call.
            ([CallState.InviteSent, CallState.Ringing].includes(this.state)) ||
            // also if we're in the init state and it's an inbound call, since
            // this means we just haven't entered the ringing state yet
            this.state === CallState.Fledgling && this.direction === CallDirection.Inbound
        );

        if (shouldTerminate) {
            this.terminate(CallParty.Remote, msg.reason || CallErrorCode.UserHangup, true);
        } else {
            logger.debug(`Call is in state: ${this.state}: ignoring reject`);
        }
    };

    onAnsweredElsewhere = (msg) => {
        logger.debug("Call ID " + this.callId + " answered elsewhere");
        this.terminate(CallParty.Remote, CallErrorCode.AnsweredElsewhere, true);
    };

    setState(state: CallState) {
        const oldState = this.state;
        this.state = state;
        this.emit(CallEvent.State, state, oldState);
    }

    /**
     * Internal
     * @param {string} eventType
     * @param {Object} content
     * @return {Promise}
     */
    private sendVoipEvent(eventType: string, content: object) {
        return this.client.sendEvent(this.roomId, eventType, Object.assign({}, content, {
            version: VOIP_PROTO_VERSION,
            call_id: this.callId,
            party_id: this.ourPartyId,
        }));
    }

    queueCandidate(content: RTCIceCandidate) {
        // Sends candidates with are sent in a special way because we try to amalgamate
        // them into one message
        this.candidateSendQueue.push(content);

        // Don't send the ICE candidates yet if the call is in the ringing state: this
        // means we tried to pick (ie. started generating candidates) and then failed to
        // send the answer and went back to the ringing state. Queue up the candidates
        // to send if we sucessfully send the answer.
        // Equally don't send if we haven't yet sent the answer because we can send the
        // first batch of candidates along with the answer
        if (this.state === CallState.Ringing || !this.inviteOrAnswerSent) return;

        // MSC2746 reccomends these values (can be quite long when calling because the
        // callee will need a while to answer the call)
        const delay = this.direction === CallDirection.Inbound ? 500 : 2000;

        if (this.candidateSendTries === 0) {
            setTimeout(() => {
                this.sendCandidateQueue();
            }, delay);
        }
    }

    /*
     * Transfers this call to another user
     */
    async transfer(targetUserId: string) {
        // Fetch the target user's global profile info: their room avatar / displayname
        // could be different in whatever room we shae with them.
        const profileInfo = await this.client.getProfileInfo(targetUserId);

        const replacementId = genCallID();

        const body = {
            replacement_id: genCallID(),
            target_user: {
                id: targetUserId,
                display_name: profileInfo.display_name,
                avatar_url: profileInfo.avatar_url,
            },
            create_call: replacementId,
        } as MCallReplacesEvent;

        await this.sendVoipEvent(EventType.CallReplaces, body);

        await this.terminate(CallParty.Local, CallErrorCode.Replaced, true);
    }

    /*
     * Transfers this call to the target call, effectively 'joining' the
     * two calls (so the remote parties on each call are connected together).
     */
    async transferToCall(transferTargetCall?: MatrixCall) {
        const targetProfileInfo = await this.client.getProfileInfo(transferTargetCall.getOpponentMember().userId);
        const transfereeProfileInfo = await this.client.getProfileInfo(this.getOpponentMember().userId);

        const newCallId = genCallID();

        const bodyToTransferTarget = {
            // the replacements on each side have their own ID, and it's distinct from the
            // ID of the new call (but we can use the same function to generate it)
            replacement_id: genCallID(),
            target_user: {
                id: this.getOpponentMember().userId,
                display_name: transfereeProfileInfo.display_name,
                avatar_url: transfereeProfileInfo.avatar_url,
            },
            await_call: newCallId,
        } as MCallReplacesEvent;

        await transferTargetCall.sendVoipEvent(EventType.CallReplaces, bodyToTransferTarget);

        const bodyToTransferee = {
            replacement_id: genCallID(),
            target_user: {
                id: transferTargetCall.getOpponentMember().userId,
                display_name: targetProfileInfo.display_name,
                avatar_url: targetProfileInfo.avatar_url,
            },
            create_call: newCallId,
        } as MCallReplacesEvent;

        await this.sendVoipEvent(EventType.CallReplaces, bodyToTransferee);

        await this.terminate(CallParty.Local, CallErrorCode.Replaced, true);
        await transferTargetCall.terminate(CallParty.Local, CallErrorCode.Replaced, true);
    }

    private async terminate(hangupParty: CallParty, hangupReason: CallErrorCode, shouldEmit: boolean) {
        if (this.callHasEnded()) return;

        this.callStatsAtEnd = await this.collectCallStats();

        if (this.inviteTimeout) {
            clearTimeout(this.inviteTimeout);
            this.inviteTimeout = null;
        }

        // Order is important here: first we stopAllMedia() and only then we can deleteAllFeeds()
        // We don't stop media if the call was replaced as we want to re-use streams in the successor
        if (hangupReason !== CallErrorCode.Replaced) this.stopAllMedia();
        this.deleteAllFeeds();

        this.hangupParty = hangupParty;
        this.hangupReason = hangupReason;
        this.setState(CallState.Ended);
        if (this.peerConn && this.peerConn.signalingState !== 'closed') {
            this.peerConn.close();
        }
        if (shouldEmit) {
            this.emit(CallEvent.Hangup, this);
        }
    }

    private stopAllMedia() {
        logger.debug(`stopAllMedia (stream=${this.localAVStream})`);

        for (const feed of this.feeds) {
            for (const track of feed.stream.getTracks()) {
                track.stop();
            }
        }
    }

    private checkForErrorListener() {
        if (this.listeners("error").length === 0) {
            throw new Error(
                "You MUST attach an error listener using call.on('error', function() {})",
            );
        }
    }

    private async sendCandidateQueue() {
        if (this.candidateSendQueue.length === 0) {
            return;
        }

        const cands = this.candidateSendQueue;
        this.candidateSendQueue = [];
        ++this.candidateSendTries;
        const content = {
            candidates: cands,
        };
        logger.debug("Attempting to send " + cands.length + " candidates");
        try {
            await this.sendVoipEvent(EventType.CallCandidates, content);
        } catch (error) {
            // don't retry this event: we'll send another one later as we might
            // have more candidates by then.
            if (error.event) this.client.cancelPendingEvent(error.event);

            // put all the candidates we failed to send back in the queue
            this.candidateSendQueue.push(...cands);

            if (this.candidateSendTries > 5) {
                logger.debug(
                    "Failed to send candidates on attempt " + this.candidateSendTries +
                    ". Giving up on this call.", error,
                );

                const code = CallErrorCode.SignallingFailed;
                const message = "Signalling failed";

                this.emit(CallEvent.Error, new CallError(code, message, error));
                this.hangup(code, false);

                return;
            }

            const delayMs = 500 * Math.pow(2, this.candidateSendTries);
            ++this.candidateSendTries;
            logger.debug("Failed to send candidates. Retrying in " + delayMs + "ms", error);
            setTimeout(() => {
                this.sendCandidateQueue();
            }, delayMs);
        }
    }

    private async placeCallWithConstraints(constraints: MediaStreamConstraints) {
        logger.log("Getting user media with constraints", constraints);
        // XXX Find a better way to do this
        this.client._callEventHandler.calls.set(this.callId, this);
        this.setState(CallState.WaitLocalMedia);
        this.direction = CallDirection.Outbound;
        this.config = constraints;

        // make sure we have valid turn creds. Unless something's gone wrong, it should
        // poll and keep the credentials valid so this should be instant.
        const haveTurnCreds = await this.client._checkTurnServers();
        if (!haveTurnCreds) {
            logger.warn("Failed to get TURN credentials! Proceeding with call anyway...");
        }

        // create the peer connection now so it can be gathering candidates while we get user
        // media (assuming a candidate pool size is configured)
        this.peerConn = this.createPeerConnection();

        try {
            const mediaStream = await navigator.mediaDevices.getUserMedia(constraints);
            this.gotUserMediaForInvite(mediaStream);
        } catch (e) {
            this.getUserMediaFailed(e);
            return;
        }
    }

    private createPeerConnection(): RTCPeerConnection {
        const pc = new window.RTCPeerConnection({
            iceTransportPolicy: this.forceTURN ? 'relay' : undefined,
            iceServers: this.turnServers,
            iceCandidatePoolSize: this.client._iceCandidatePoolSize,
        });

        // 'connectionstatechange' would be better, but firefox doesn't implement that.
        pc.addEventListener('iceconnectionstatechange', this.onIceConnectionStateChanged);
        pc.addEventListener('signalingstatechange', this.onSignallingStateChanged);
        pc.addEventListener('icecandidate', this.gotLocalIceCandidate);
        pc.addEventListener('icegatheringstatechange', this.onIceGatheringStateChange);
        pc.addEventListener('track', this.onTrack);
        pc.addEventListener('negotiationneeded', this.onNegotiationNeeded);

        return pc;
    }

    private partyIdMatches(msg): boolean {
        // They must either match or both be absent (in which case opponentPartyId will be null)
        // Also we ignore party IDs on the invite/offer if the version is 0, so we must do the same
        // here and use null if the version is 0 (woe betide any opponent sending messages in the
        // same call with different versions)
        const msgPartyId = msg.version === 0 ? null : msg.party_id || null;
        return msgPartyId === this.opponentPartyId;
    }

    // Commits to an opponent for the call
    // ev: An invite or answer event
    private chooseOpponent(ev: MatrixEvent) {
        // I choo-choo-choose you
        const msg = ev.getContent();

        logger.debug(`Choosing party ID ${msg.party_id} for call ID ${this.callId}`);

        this.opponentVersion = msg.version;
        if (this.opponentVersion === 0) {
            // set to null to indicate that we've chosen an opponent, but because
            // they're v0 they have no party ID (even if they sent one, we're ignoring it)
            this.opponentPartyId = null;
        } else {
            // set to their party ID, or if they're naughty and didn't send one despite
            // not being v0, set it to null to indicate we picked an opponent with no
            // party ID
            this.opponentPartyId = msg.party_id || null;
        }
        this.opponentCaps = msg.capabilities || {};
        this.opponentMember = ev.sender;
    }

    private async addBufferedIceCandidates() {
        const bufferedCands = this.remoteCandidateBuffer.get(this.opponentPartyId);
        if (bufferedCands) {
            logger.info(`Adding ${bufferedCands.length} buffered candidates for opponent ${this.opponentPartyId}`);
            await this.addIceCandidates(bufferedCands);
        }
        this.remoteCandidateBuffer = null;
    }

    private async addIceCandidates(cands: RTCIceCandidate[]) {
        for (const cand of cands) {
            if (
                (cand.sdpMid === null || cand.sdpMid === undefined) &&
                (cand.sdpMLineIndex === null || cand.sdpMLineIndex === undefined)
            ) {
                logger.debug("Ignoring remote ICE candidate with no sdpMid or sdpMLineIndex");
                continue;
            }
            logger.debug("Call " + this.callId + " got remote ICE " + cand.sdpMid + " candidate: " + cand.candidate);
            try {
                await this.peerConn.addIceCandidate(cand);
            } catch (err) {
                if (!this.ignoreOffer) {
                    logger.info("Failed to add remote ICE candidate", err);
                }
            }
        }
    }
}

async function getScreensharingStream(
    selectDesktopCapturerSource?: () => Promise<DesktopCapturerSource>,
): Promise<MediaStream> {
    const screenshareConstraints = await getScreenshareContraints(selectDesktopCapturerSource);
    if (!screenshareConstraints) return null;

    if (window.electron?.getDesktopCapturerSources) {
        // We are using Electron
        logger.debug("Getting screen stream using getUserMedia()...");
        return await navigator.mediaDevices.getUserMedia(screenshareConstraints);
    } else {
        // We are not using Electron
        logger.debug("Getting screen stream using getDisplayMedia()...");
        return await navigator.mediaDevices.getDisplayMedia(screenshareConstraints);
    }
}

function setTracksEnabled(tracks: Array<MediaStreamTrack>, enabled: boolean) {
    for (let i = 0; i < tracks.length; i++) {
        tracks[i].enabled = enabled;
    }
}

function getUserMediaContraints(type: ConstraintsType) {
    const isWebkit = !!navigator.webkitGetUserMedia;

    switch (type) {
        case ConstraintsType.Audio: {
            return {
                audio: {
                    deviceId: audioInput ? { ideal: audioInput } : undefined,
                },
                video: false,
            };
        }
        case ConstraintsType.Video: {
            return {
                audio: {
                    deviceId: audioInput ? { ideal: audioInput } : undefined,
                }, video: {
                    deviceId: videoInput ? { ideal: videoInput } : undefined,
                    /* We want 640x360.  Chrome will give it only if we ask exactly,
                       FF refuses entirely if we ask exactly, so have to ask for ideal
                       instead
                       XXX: Is this still true?
                     */
                    width: isWebkit ? { exact: 640 } : { ideal: 640 },
                    height: isWebkit ? { exact: 360 } : { ideal: 360 },
                },
            };
        }
    }
}

async function getScreenshareContraints(selectDesktopCapturerSource?: () => Promise<DesktopCapturerSource>) {
    if (window.electron?.getDesktopCapturerSources && selectDesktopCapturerSource) {
        // We have access to getDesktopCapturerSources()
        logger.debug("Electron getDesktopCapturerSources() is available...");
        const selectedSource = await selectDesktopCapturerSource();
        if (!selectedSource) return null;
        return {
            audio: false,
            video: {
                mandatory: {
                    chromeMediaSource: "desktop",
                    chromeMediaSourceId: selectedSource.id,
                },
            },
        };
    } else {
        // We do not have access to the Electron desktop capturer,
        // therefore we can assume we are on the web
        logger.debug("Electron desktopCapturer is not available...");
        return {
            audio: false,
            video: true,
        };
    }
}

let audioInput: string;
let videoInput: string;
/**
 * Set an audio input device to use for MatrixCalls
 * @function
 * @param {string=} deviceId the identifier for the device
 * undefined treated as unset
 */
export function setAudioInput(deviceId: string) { audioInput = deviceId; }
/**
 * Set a video input device to use for MatrixCalls
 * @function
 * @param {string=} deviceId the identifier for the device
 * undefined treated as unset
 */
export function setVideoInput(deviceId: string) { videoInput = deviceId; }

/**
 * DEPRECATED
 * Use client.createCall()
 *
 * Create a new Matrix call for the browser.
 * @param {MatrixClient} client The client instance to use.
 * @param {string} roomId The room the call is in.
 * @param {Object?} options DEPRECATED optional options map.
 * @param {boolean} options.forceTURN DEPRECATED whether relay through TURN should be
 * forced. This option is deprecated - use opts.forceTURN when creating the matrix client
 * since it's only possible to set this option on outbound calls.
 * @return {MatrixCall} the call or null if the browser doesn't support calling.
 */
export function createNewMatrixCall(client: any, roomId: string, options?: CallOpts) {
    // typeof prevents Node from erroring on an undefined reference
    if (typeof(window) === 'undefined' || typeof(document) === 'undefined') {
        // NB. We don't log here as apps try to create a call object as a test for
        // whether calls are supported, so we shouldn't fill the logs up.
        return null;
    }

    // Firefox throws on so little as accessing the RTCPeerConnection when operating in
    // a secure mode. There's some information at https://bugzilla.mozilla.org/show_bug.cgi?id=1542616
    // though the concern is that the browser throwing a SecurityError will brick the
    // client creation process.
    try {
        const supported = Boolean(
            window.RTCPeerConnection || window.RTCSessionDescription ||
            window.RTCIceCandidate || navigator.mediaDevices,
        );
        if (!supported) {
            // Adds a lot of noise to test runs, so disable logging there.
            if (process.env.NODE_ENV !== "test") {
                logger.error("WebRTC is not supported in this browser / environment");
            }
            return null;
        }
    } catch (e) {
        logger.error("Exception thrown when trying to access WebRTC", e);
        return null;
    }

    const optionsForceTURN = options ? options.forceTURN : false;

    const opts = {
        client: client,
        roomId: roomId,
        turnServers: client.getTurnServers(),
        // call level options
        forceTURN: client._forceTURN || optionsForceTURN,
    };
    const call = new MatrixCall(opts);

    client.reEmitter.reEmit(call, Object.values(CallEvent));

    return call;
}<|MERGE_RESOLUTION|>--- conflicted
+++ resolved
@@ -1306,17 +1306,7 @@
             await this.peerConn.setRemoteDescription(description);
 
             if (description.type === 'offer') {
-<<<<<<< HEAD
-                // First we sent the direction of the tranciever to what we'd like it to be,
-                // irresepective of whether the other side has us on hold - so just whether we
-                // want the call to be on hold or not. This is necessary because in a few lines,
-                // we'll adjust the direction and unless we do this too, we'll never come off hold.
-                for (const tranceiver of this.peerConn.getTransceivers()) {
-                    tranceiver.direction = this.isRemoteOnHold() ? 'inactive' : 'sendrecv';
-                }
                 this.getRidOfRTXCodecs();
-=======
->>>>>>> 8f9a682d
                 const localDescription = await this.peerConn.createAnswer();
                 await this.peerConn.setLocalDescription(localDescription);
 
