--- conflicted
+++ resolved
@@ -47,16 +47,7 @@
 export * from "./crypto/store/indexeddb-crypto-store";
 export * from "./content-repo";
 export * as ContentHelpers from "./content-helpers";
-<<<<<<< HEAD
-export {
-    createNewMatrixCall,
-    setAudioInput as setMatrixCallAudioInput,
-    setVideoInput as setMatrixCallVideoInput,
-    CallType,
-} from "./webrtc/call";
-=======
 export { createNewMatrixCall } from "./webrtc/call";
->>>>>>> f0916f14
 
 // expose the underlying request object so different environments can use
 // different request libs (e.g. request or browser-request)
