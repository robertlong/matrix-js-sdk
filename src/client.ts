--- conflicted
+++ resolved
@@ -23,13 +23,8 @@
 import { ISyncStateData, SyncApi } from "./sync";
 import { EventStatus, IContent, IDecryptOptions, IEvent, MatrixEvent } from "./models/event";
 import { StubStore } from "./store/stub";
-<<<<<<< HEAD
 import { createNewMatrixCall, MatrixCall, ConstraintsType, getUserMediaContraints } from "./webrtc/call";
-import { Filter } from "./filter";
-=======
-import { createNewMatrixCall, MatrixCall } from "./webrtc/call";
 import { Filter, IFilterDefinition } from "./filter";
->>>>>>> dbe93f59
 import { CallEventHandler } from './webrtc/callEventHandler';
 import * as utils from './utils';
 import { sleep } from './utils';
