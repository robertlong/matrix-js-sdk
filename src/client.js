--- conflicted
+++ resolved
@@ -1281,11 +1281,7 @@
     );
 };
 
-<<<<<<< HEAD
 MatrixClient.prototype._restoreKeyBackup = async function(
-=======
-MatrixClient.prototype._restoreKeyBackup = function(
->>>>>>> c73e9cbc
     privKey, targetRoomId, targetSessionId, backupInfo,
 ) {
     if (this._crypto === null) {
@@ -1294,18 +1290,10 @@
     let totalKeyCount = 0;
     let keys = [];
 
-<<<<<<< HEAD
-=======
-    const path = this._makeKeyBackupPath(
-        targetRoomId, targetSessionId, backupInfo.version,
-    );
-
->>>>>>> c73e9cbc
     const decryption = new global.Olm.PkDecryption();
     let backupPubKey;
     try {
-<<<<<<< HEAD
-        decryption.init_with_private_key(privKey);
+        backupPubKey = decryption.init_with_private_key(privKey);
 
         // decrypt the account keys from the backup info if there are any
         // fetch the old ones first so we don't lose info if only one of them is in the backup
@@ -1342,15 +1330,18 @@
         );
 
         await this._crypto.checkOwnSskTrust();
-=======
-        backupPubKey = decryption.init_with_private_key(privKey);
->>>>>>> c73e9cbc
     } catch(e) {
         decryption.free();
         throw e;
     }
 
-<<<<<<< HEAD
+    // If the pubkey computed from the private data we've been given
+    // doesn't match the one in the auth_data, the user has enetered
+    // a different recovery key / the wrong passphrase.
+    if (backupPubKey !== backupInfo.auth_data.public_key) {
+        return Promise.reject({errcode: MatrixClient.RESTORE_BACKUP_ERROR_BAD_KEY});
+    }
+
     // start by signing this device from the SSK now we have it
     return this._crypto.uploadDeviceKeySignatures().then(() => {
         // Now fetch the encrypted keys
@@ -1361,18 +1352,6 @@
             undefined, "GET", path.path, path.queryData,
         );
     }).then((res) => {
-=======
-    // If the pubkey computed from the private data we've been given
-    // doesn't match the one in the auth_data, the user has enetered
-    // a different recovery key / the wrong passphrase.
-    if (backupPubKey !== backupInfo.auth_data.public_key) {
-        return Promise.reject({errcode: MatrixClient.RESTORE_BACKUP_ERROR_BAD_KEY});
-    }
-
-    return this._http.authedRequest(
-        undefined, "GET", path.path, path.queryData,
-    ).then((res) => {
->>>>>>> c73e9cbc
         if (res.rooms) {
             for (const [roomId, roomData] of Object.entries(res.rooms)) {
                 if (!roomData.sessions) continue;
