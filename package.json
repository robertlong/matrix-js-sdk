{
  "name": "matrix-js-sdk",
  "version": "8.5.0",
  "description": "Matrix Client-Server SDK for Javascript",
  "scripts": {
    "prepare": "yarn build",
    "start": "echo THIS IS FOR LEGACY PURPOSES ONLY. && babel src -w -s -d lib --verbose --extensions \".ts,.js\"",
    "dist": "echo 'This is for the release script so it can make assets (browser bundle).' && yarn build",
    "clean": "rimraf lib dist",
    "build": "yarn clean && git rev-parse HEAD > git-revision.txt && yarn build:compile && yarn build:compile-browser && yarn build:minify-browser && yarn build:types",
    "build:types": "tsc --emitDeclarationOnly",
    "build:compile": "babel -d lib --verbose --extensions \".ts,.js\" src",
    "build:compile-browser": "mkdirp dist && browserify -d src/browser-index.js -p [ tsify -p ./tsconfig.json ] -t [ babelify --sourceMaps=inline --presets [ @babel/preset-env @babel/preset-typescript ] ] | exorcist dist/browser-matrix.js.map > dist/browser-matrix.js",
    "build:minify-browser": "terser dist/browser-matrix.js --compress --mangle --source-map --output dist/browser-matrix.min.js",
    "gendoc": "jsdoc -c jsdoc.json -P package.json",
    "lint": "yarn lint:types && yarn lint:js",
    "lint:js": "eslint --max-warnings 73 src spec",
    "lint:types": "tsc --noEmit",
    "test": "jest spec/ --coverage --testEnvironment node",
    "test:watch": "jest spec/ --coverage --testEnvironment node --watch"
  },
  "repository": {
    "type": "git",
    "url": "https://github.com/matrix-org/matrix-js-sdk"
  },
  "keywords": [
    "matrix-org"
  ],
  "main": "./lib/index.js",
  "typings": "./lib/index.d.ts",
  "browser": "./lib/browser-index.js",
  "matrix_src_main": "./src/index.ts",
  "matrix_src_browser": "./src/browser-index.js",
  "author": "matrix.org",
  "license": "Apache-2.0",
  "files": [
    "dist",
    "lib",
    "src",
    "git-revision.txt",
    "CHANGELOG.md",
    "CONTRIBUTING.rst",
    "LICENSE",
    "README.md",
    "package.json",
    "release.sh"
  ],
  "dependencies": {
    "@babel/runtime": "^7.11.2",
    "another-json": "^0.2.0",
    "browser-request": "^0.3.3",
    "bs58": "^4.0.1",
    "content-type": "^1.0.4",
    "loglevel": "^1.7.0",
    "qs": "^6.9.4",
    "request": "^2.88.2",
    "unhomoglyph": "^1.0.6"
  },
  "devDependencies": {
    "@babel/cli": "^7.11.6",
    "@babel/core": "^7.11.6",
    "@babel/plugin-proposal-class-properties": "^7.10.4",
    "@babel/plugin-proposal-numeric-separator": "^7.10.4",
    "@babel/plugin-proposal-object-rest-spread": "^7.11.0",
    "@babel/plugin-syntax-dynamic-import": "^7.8.3",
    "@babel/plugin-transform-runtime": "^7.11.5",
    "@babel/preset-env": "^7.11.5",
    "@babel/preset-typescript": "^7.10.4",
    "@babel/register": "^7.11.5",
<<<<<<< HEAD
    "@types/bs58": "^4.0.1",
=======
    "@types/jest": "^26.0.14",
>>>>>>> 0ca86138
    "@types/node": "12",
    "@types/request": "^2.48.5",
    "babel-eslint": "^10.1.0",
    "babel-jest": "^24.9.0",
    "babelify": "^10.0.0",
    "better-docs": "^2.3.2",
    "browserify": "^16.5.2",
    "docdash": "^1.2.0",
    "eslint": "7.9.0",
    "eslint-config-matrix-org": "^0.1.2",
    "eslint-plugin-babel": "^5.3.1",
    "exorcist": "^1.0.1",
    "fake-indexeddb": "^3.1.2",
    "jest": "^24.9.0",
    "jest-localstorage-mock": "^2.4.3",
    "jsdoc": "^3.6.6",
    "matrix-mock-request": "^1.2.3",
    "olm": "https://packages.matrix.org/npm/olm/olm-3.2.1.tgz",
    "rimraf": "^3.0.2",
    "terser": "^4.8.0",
    "tsify": "^4.0.2",
    "typescript": "^3.9.7"
  },
  "jest": {
    "testEnvironment": "node"
  }
}<|MERGE_RESOLUTION|>--- conflicted
+++ resolved
@@ -67,11 +67,8 @@
     "@babel/preset-env": "^7.11.5",
     "@babel/preset-typescript": "^7.10.4",
     "@babel/register": "^7.11.5",
-<<<<<<< HEAD
     "@types/bs58": "^4.0.1",
-=======
     "@types/jest": "^26.0.14",
->>>>>>> 0ca86138
     "@types/node": "12",
     "@types/request": "^2.48.5",
     "babel-eslint": "^10.1.0",
