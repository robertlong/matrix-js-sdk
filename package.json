{
<<<<<<< HEAD
  "name": "@robertlong/matrix-js-sdk",
  "version": "12.5.0-dev9",
=======
  "name": "matrix-js-sdk",
  "version": "13.0.0",
>>>>>>> 08aa7803
  "description": "Matrix Client-Server SDK for Javascript",
  "scripts": {
    "prepublishOnly": "yarn build",
    "start": "echo THIS IS FOR LEGACY PURPOSES ONLY. && babel src -w -s -d lib --verbose --extensions \".ts,.js\"",
    "dist": "echo 'This is for the release script so it can make assets (browser bundle).' && yarn build",
    "clean": "rimraf lib dist",
    "build": "yarn build:dev && yarn build:compile-browser && yarn build:minify-browser",
    "build:dev": "yarn clean && git rev-parse HEAD > git-revision.txt && yarn build:compile && yarn build:types",
    "build:types": "tsc -p tsconfig-build.json --emitDeclarationOnly",
    "build:compile": "babel -d lib --verbose --extensions \".ts,.js\" src",
    "build:compile-browser": "mkdirp dist && browserify -d src/browser-index.js -p [ tsify -p ./tsconfig-build.json ] -t [ babelify --sourceMaps=inline --presets [ @babel/preset-env @babel/preset-typescript ] ] | exorcist dist/browser-matrix.js.map > dist/browser-matrix.js",
    "build:minify-browser": "terser dist/browser-matrix.js --compress --mangle --source-map --output dist/browser-matrix.min.js",
    "gendoc": "jsdoc -c jsdoc.json -P package.json",
    "lint": "yarn lint:types && yarn lint:js",
    "lint:js": "eslint --max-warnings 7 src spec",
    "lint:js-fix": "eslint --fix src spec",
    "lint:types": "tsc --noEmit",
    "test": "jest",
    "test:watch": "jest --watch",
    "coverage": "yarn test --coverage"
  },
  "repository": {
    "type": "git",
    "url": "https://github.com/matrix-org/matrix-js-sdk"
  },
  "keywords": [
    "matrix-org"
  ],
  "main": "./lib/index.js",
  "browser": "./lib/browser-index.js",
  "typings": "./lib/index.d.ts",
  "matrix_src_main": "./src/index.ts",
  "matrix_src_browser": "./src/browser-index.js",
  "matrix_lib_main": "./lib/index.js",
  "matrix_lib_typings": "./lib/index.d.ts",
  "author": "matrix.org",
  "license": "Apache-2.0",
  "files": [
    "dist",
    "lib",
    "src",
    "git-revision.txt",
    "CHANGELOG.md",
    "CONTRIBUTING.rst",
    "LICENSE",
    "README.md",
    "package.json",
    "release.sh"
  ],
  "dependencies": {
    "@babel/runtime": "^7.12.5",
    "another-json": "^0.2.0",
    "browser-request": "^0.3.3",
    "bs58": "^4.0.1",
    "content-type": "^1.0.4",
    "loglevel": "^1.7.1",
    "p-retry": "^4.5.0",
    "qs": "^6.9.6",
    "request": "^2.88.2",
    "unhomoglyph": "^1.0.6"
  },
  "devDependencies": {
    "@babel/cli": "^7.12.10",
    "@babel/core": "^7.12.10",
    "@babel/eslint-parser": "^7.12.10",
    "@babel/eslint-plugin": "^7.12.10",
    "@babel/plugin-proposal-class-properties": "^7.12.1",
    "@babel/plugin-proposal-numeric-separator": "^7.12.7",
    "@babel/plugin-proposal-object-rest-spread": "^7.12.1",
    "@babel/plugin-syntax-dynamic-import": "^7.8.3",
    "@babel/plugin-transform-runtime": "^7.12.10",
    "@babel/preset-env": "^7.12.11",
    "@babel/preset-typescript": "^7.12.7",
    "@babel/register": "^7.12.10",
    "@matrix-org/olm": "https://gitlab.matrix.org/api/v4/projects/27/packages/npm/@matrix-org/olm/-/@matrix-org/olm-3.2.3.tgz",
    "@types/bs58": "^4.0.1",
    "@types/jest": "^26.0.20",
    "@types/node": "12",
    "@types/request": "^2.48.5",
    "@typescript-eslint/eslint-plugin": "^4.17.0",
    "@typescript-eslint/parser": "^4.17.0",
    "allchange": "^1.0.2",
    "babel-jest": "^26.6.3",
    "babelify": "^10.0.0",
    "better-docs": "^2.4.0-beta.9",
    "browserify": "^17.0.0",
    "docdash": "^1.2.0",
    "eslint": "7.18.0",
    "eslint-config-google": "^0.14.0",
    "eslint-plugin-matrix-org": "github:matrix-org/eslint-plugin-matrix-org#2306b3d4da4eba908b256014b979f1d3d43d2945",
    "exorcist": "^1.0.1",
    "fake-indexeddb": "^3.1.2",
    "jest": "^26.6.3",
    "jest-localstorage-mock": "^2.4.6",
    "jsdoc": "^3.6.6",
    "matrix-mock-request": "^1.2.3",
    "rimraf": "^3.0.2",
    "terser": "^5.5.1",
    "tsify": "^5.0.2",
    "typescript": "^4.1.3"
  },
  "jest": {
    "testEnvironment": "node",
    "testMatch": [
      "<rootDir>/spec/**/*.spec.{js,ts}"
    ],
    "collectCoverageFrom": [
      "<rootDir>/src/**/*.{js,ts}"
    ],
    "coverageReporters": [
      "text"
    ]
  }
}<|MERGE_RESOLUTION|>--- conflicted
+++ resolved
@@ -1,11 +1,6 @@
 {
-<<<<<<< HEAD
   "name": "@robertlong/matrix-js-sdk",
-  "version": "12.5.0-dev9",
-=======
-  "name": "matrix-js-sdk",
-  "version": "13.0.0",
->>>>>>> 08aa7803
+  "version": "13.0.0-dev1",
   "description": "Matrix Client-Server SDK for Javascript",
   "scripts": {
     "prepublishOnly": "yarn build",
